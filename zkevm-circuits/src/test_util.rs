//! Testing utilities

use crate::{
    evm_circuit::EvmCircuit,
    state_circuit::StateCircuit,
    util::SubCircuit,
    witness::{Block, Rw},
};
use bus_mapping::{circuit_input_builder::CircuitsParams, mock::BlockData};
use eth_types::geth_types::GethData;

use halo2_proofs::dev::MockProver;
use halo2_proofs::halo2curves::bn256::Fr;
use mock::TestContext;

#[cfg(test)]
#[ctor::ctor]
fn init_env_logger() {
    // Enable RUST_LOG during tests
    env_logger::Builder::from_env(env_logger::Env::default().default_filter_or("error")).init();
}

#[allow(clippy::type_complexity)]
/// Struct used to easily generate tests for EVM &| State circuits being able to
/// customize all of the steps involved in the testing itself.
///
/// By default, the tests run through `prover.assert_satisfied_par()` but the
/// builder pattern provides functions that allow to pass different functions
/// that the prover should execute when verifying the CTB correctness.
///
/// The CTB also includes a mechanism to recieve calls that will modify the
/// block produced from the [`TestContext`] and apply them before starting to
/// compute the proof.
///
/// ## Example:
/// ```rust, no_run
/// use eth_types::geth_types::Account;
/// use eth_types::{address, bytecode, Address, Bytecode, ToWord, Word, U256, word};
/// use mock::{TestContext, MOCK_ACCOUNTS, gwei, eth};
/// use zkevm_circuits::test_util::CircuitTestBuilder;
///     let code = bytecode! {
/// // [ADDRESS, STOP]
///     PUSH32(word!("
/// 3000000000000000000000000000000000000000000000000000000000000000"))
///     PUSH1(0)
///     MSTORE
///
///     PUSH1(2)
///     PUSH1(0)
///     RETURN
/// };
/// let ctx = TestContext::<1, 1>::new(
///     None,
///     |accs| {
///         accs[0].address(MOCK_ACCOUNTS[0]).balance(eth(20));
///     },
///     |mut txs, _accs| {
///         txs[0]
///             .from(MOCK_ACCOUNTS[0])
///             .gas_price(gwei(2))
///             .gas(Word::from(0x10000))
///             .value(eth(2))
///             .input(code.into());
///     },
///     |block, _tx| block.number(0xcafeu64),
/// )
/// .unwrap();
///
/// CircuitTestBuilder::new_from_test_ctx(ctx)
///     .block_modifier(Box::new(|block| block.evm_circuit_pad_to = (1 << 18) - 100))
///     .state_checks(Box::new(|prover, evm_rows, lookup_rows| assert!(prover.verify_at_rows_par(evm_rows.iter().cloned(), lookup_rows.iter().cloned()).is_err())))
///     .run();
/// ```
pub struct CircuitTestBuilder<const NACC: usize, const NTX: usize> {
    test_ctx: Option<TestContext<NACC, NTX>>,
    circuits_params: Option<CircuitsParams>,
    block: Option<Block<Fr>>,
    evm_checks: Box<dyn Fn(MockProver<Fr>, &Vec<usize>, &Vec<usize>)>,
    state_checks: Box<dyn Fn(MockProver<Fr>, &Vec<usize>, &Vec<usize>)>,
    block_modifiers: Vec<Box<dyn Fn(&mut Block<Fr>)>>,
}

impl<const NACC: usize, const NTX: usize> CircuitTestBuilder<NACC, NTX> {
    /// Generates an empty/set to default `CircuitTestBuilder`.
    fn empty() -> Self {
        CircuitTestBuilder {
            test_ctx: None,
            circuits_params: None,
            block: None,
            evm_checks: Box::new(|prover, gate_rows, lookup_rows| {
                prover.assert_satisfied_at_rows_par(
                    gate_rows.iter().cloned(),
                    lookup_rows.iter().cloned(),
                )
            }),
            state_checks: Box::new(|prover, gate_rows, lookup_rows| {
                prover.assert_satisfied_at_rows_par(
                    gate_rows.iter().cloned(),
                    lookup_rows.iter().cloned(),
                )
            }),
            block_modifiers: vec![],
        }
    }

    /// Generates a CTBC from a [`TestContext`] passed with all the other fields
    /// set to [`Default`].
    pub fn new_from_test_ctx(ctx: TestContext<NACC, NTX>) -> Self {
        Self::empty().test_ctx(ctx)
    }

    /// Generates a CTBC from a [`Block`] passed with all the other fields
    /// set to [`Default`].
    pub fn new_from_block(block: Block<Fr>) -> Self {
        Self::empty().block(block)
    }

    /// Allows to produce a [`TestContext`] which will serve as the generator of
    /// the Block.
    pub fn test_ctx(mut self, ctx: TestContext<NACC, NTX>) -> Self {
        self.test_ctx = Some(ctx);
        self
    }

    /// Allows to pass a non-default [`CircuitsParams`] to the builder.
    /// This means that we can increase for example, the `max_rws` or `max_txs`.
    pub fn params(mut self, params: CircuitsParams) -> Self {
        assert!(
            self.block.is_none(),
            "circuit_params already provided in the block"
        );
        self.circuits_params = Some(params);
        self
    }

    /// Allows to pass a [`Block`] already built to the constructor.
    pub fn block(mut self, block: Block<Fr>) -> Self {
        self.block = Some(block);
        self
    }

    #[allow(clippy::type_complexity)]
    /// Allows to provide checks different than the default ones for the State
    /// Circuit verification.
    pub fn state_checks(
        mut self,
        state_checks: Box<dyn Fn(MockProver<Fr>, &Vec<usize>, &Vec<usize>)>,
    ) -> Self {
        self.state_checks = state_checks;
        self
    }

<<<<<<< HEAD
    // run state circuit test
    if config.enable_state_circuit_test {
        let n_rows: usize = block.rws.0.values().flatten().count() + 10;
        let state_circuit = StateCircuit::<Fr>::new(block.rws, n_rows);
        let instance = state_circuit.instance();
        let prover = MockProver::<Fr>::run(17, &state_circuit, instance).unwrap();
        // Skip verification of Start rows to accelerate testing
        let non_start_rows_len = state_circuit
            .rows
            .iter()
            .filter(|rw| !matches!(rw, Rw::Start { .. }))
            .count();
        prover.verify_at_rows(
            n_rows - non_start_rows_len..n_rows,
            n_rows - non_start_rows_len..n_rows,
        )?
=======
    #[allow(clippy::type_complexity)]
    /// Allows to provide checks different than the default ones for the EVM
    /// Circuit verification.
    pub fn evm_checks(
        mut self,
        evm_checks: Box<dyn Fn(MockProver<Fr>, &Vec<usize>, &Vec<usize>)>,
    ) -> Self {
        self.evm_checks = evm_checks;
        self
>>>>>>> 71ef2647
    }

    #[allow(clippy::type_complexity)]
    /// Allows to provide modifier functions for the [`Block`] that will be
    /// generated within this builder.
    ///
    /// That removes the need in a lot of tests to build the block outside of
    /// the builder because they need to modify something particular.
    pub fn block_modifier(mut self, modifier: Box<dyn Fn(&mut Block<Fr>)>) -> Self {
        self.block_modifiers.push(modifier);
        self
    }
}

impl<const NACC: usize, const NTX: usize> CircuitTestBuilder<NACC, NTX> {
    /// Triggers the `CircuitTestBuilder` to convert the [`TestContext`] if any,
    /// into a [`Block`] and apply the default or provided block_modifiers or
    /// circuit checks to the provers generated for the State and EVM circuits.
    pub fn run(self) {
        let params = if let Some(block) = self.block.as_ref() {
            block.circuits_params
        } else {
            self.circuits_params.unwrap_or_default()
        };

        let block: Block<Fr> = if self.block.is_some() {
            self.block.unwrap()
        } else if self.test_ctx.is_some() {
            let block: GethData = self.test_ctx.unwrap().into();
            let mut builder = BlockData::new_from_geth_data_with_params(block.clone(), params)
                .new_circuit_input_builder();
            builder
                .handle_block(&block.eth_block, &block.geth_traces)
                .unwrap();
            // Build a witness block from trace result.
            let mut block =
                crate::witness::block_convert(&builder.block, &builder.code_db).unwrap();

            for modifier_fn in self.block_modifiers {
                modifier_fn.as_ref()(&mut block);
            }
            block
        } else {
            panic!("No attribute to build a block was passed to the CircuitTestBuilder")
        };

        // Run evm circuit test
        {
            let k = block.get_test_degree();

            let (active_gate_rows, active_lookup_rows) = EvmCircuit::<Fr>::get_active_rows(&block);

            let circuit = EvmCircuit::<Fr>::get_test_cicuit_from_block(block.clone());
            let prover = MockProver::<Fr>::run(k, &circuit, vec![]).unwrap();

            self.evm_checks.as_ref()(prover, &active_gate_rows, &active_lookup_rows)
        }

        // Run state circuit test
        // TODO: use randomness as one of the circuit public input, since randomness in
        // state circuit and evm circuit must be same
        {
            let state_circuit = StateCircuit::<Fr>::new(block.rws, params.max_rws);
            let power_of_randomness = state_circuit.instance();
            let prover = MockProver::<Fr>::run(18, &state_circuit, power_of_randomness).unwrap();
            // Skip verification of Start rows to accelerate testing
            let non_start_rows_len = state_circuit
                .rows
                .iter()
                .filter(|rw| !matches!(rw, Rw::Start { .. }))
                .count();
            let rows = (params.max_rws - non_start_rows_len..params.max_rws)
                .into_iter()
                .collect();

            self.state_checks.as_ref()(prover, &rows, &rows);
        }
    }
}<|MERGE_RESOLUTION|>--- conflicted
+++ resolved
@@ -150,24 +150,6 @@
         self
     }
 
-<<<<<<< HEAD
-    // run state circuit test
-    if config.enable_state_circuit_test {
-        let n_rows: usize = block.rws.0.values().flatten().count() + 10;
-        let state_circuit = StateCircuit::<Fr>::new(block.rws, n_rows);
-        let instance = state_circuit.instance();
-        let prover = MockProver::<Fr>::run(17, &state_circuit, instance).unwrap();
-        // Skip verification of Start rows to accelerate testing
-        let non_start_rows_len = state_circuit
-            .rows
-            .iter()
-            .filter(|rw| !matches!(rw, Rw::Start { .. }))
-            .count();
-        prover.verify_at_rows(
-            n_rows - non_start_rows_len..n_rows,
-            n_rows - non_start_rows_len..n_rows,
-        )?
-=======
     #[allow(clippy::type_complexity)]
     /// Allows to provide checks different than the default ones for the EVM
     /// Circuit verification.
@@ -177,7 +159,6 @@
     ) -> Self {
         self.evm_checks = evm_checks;
         self
->>>>>>> 71ef2647
     }
 
     #[allow(clippy::type_complexity)]
@@ -237,12 +218,11 @@
         }
 
         // Run state circuit test
-        // TODO: use randomness as one of the circuit public input, since randomness in
-        // state circuit and evm circuit must be same
         {
-            let state_circuit = StateCircuit::<Fr>::new(block.rws, params.max_rws);
-            let power_of_randomness = state_circuit.instance();
-            let prover = MockProver::<Fr>::run(18, &state_circuit, power_of_randomness).unwrap();
+        let n_rows: usize = block.rws.0.values().flatten().count() + 10;
+        let state_circuit = StateCircuit::<Fr>::new(block.rws, n_rows);
+        let instance = state_circuit.instance();
+        let prover = MockProver::<Fr>::run(17, &state_circuit, instance).unwrap();
             // Skip verification of Start rows to accelerate testing
             let non_start_rows_len = state_circuit
                 .rows
