--- conflicted
+++ resolved
@@ -14,12 +14,7 @@
 
 use bls12_381::{Scalar as Fp};
 use itertools::Itertools;
-<<<<<<< HEAD
-use crate::{util::{SubCircuit, Challenges, SubCircuitConfig}, witness::{Block, Transaction, CircuitBlob}};
-=======
-use crate::{util::{SubCircuit, Challenges, SubCircuitConfig}, witness::Block, evm_circuit::util::rlc};
-
->>>>>>> 85af92ca
+use crate::{util::{SubCircuit, Challenges, SubCircuitConfig}, witness::{Block, Transaction, CircuitBlob}, evm_circuit::util::rlc};
 use std::{io::Read, marker::PhantomData};
 use eth_types::{Field, ToBigEndian, ToLittleEndian, ToScalar, H256};
 
@@ -69,7 +64,6 @@
 /// BlobCircuit
 #[derive(Default, Clone, Debug)]
 pub struct BlobCircuit<F: Field> {
-<<<<<<< HEAD
     // /// commit of batch
     // pub batch_commit: F,
     // /// challenge point x
@@ -81,19 +75,7 @@
     // /// partial result
     // pub partial_result: Fp,
     pub blob: CircuitBlob<F>,
-=======
-    /// commit of batch
-    pub batch_commit: F,
-    /// challenge point x
-    pub challenge_point: Fp,
-    /// index of blob element    
-    pub index: usize,
-    /// partial blob element    
-    pub partial_blob: Vec<Fp>,
-    /// partial result
-    pub partial_result: Fp,
     pub(crate) exports: std::cell::RefCell<Option<BlobCircuitExports<Assigned<F>>>>,
->>>>>>> 85af92ca
     _marker: PhantomData<F>,
 }
 
@@ -103,16 +85,8 @@
     /// Return a new BlobCircuit
     pub fn new(blob: CircuitBlob<F>) -> Self {
         Self {
-<<<<<<< HEAD
             blob,
-=======
-            batch_commit,
-            challenge_point,
-            index,
-            partial_blob,
-            partial_result,
             exports: std::cell::RefCell::new(None),
->>>>>>> 85af92ca
             _marker: PhantomData::default(),
         }
     }
@@ -228,18 +202,12 @@
         //load challenge_point to fp_chip
         let challenge_point_fp = load_private(fp_chip, ctx, Value::known(self.blob.z));
 
-<<<<<<< HEAD
-        let blob = self
-            .blob
-=======
-
-        let mut blob = (0..self.index)
+        let mut blob = (0..self.blob.index)
             .map(|_| load_private(fp_chip, ctx, Value::known(Fp::from(0))))
             .collect::<Vec<_>>();
 
 
-        let real_blob = self
->>>>>>> 85af92ca
+        let real_blob = self.blob.
             .partial_blob
             .iter()
             .map(|x| load_private(fp_chip, ctx, Value::known(*x)))
@@ -301,20 +269,12 @@
         
 
         for i in 0..partial_blob_len as usize {
-<<<<<<< HEAD
-            let numinator_i = fp_chip.mul(ctx, &roots_of_unity_brp[i + self.blob.index].clone(), &blob[i].clone());
-=======
             let numinator_i = fp_chip.mul(ctx, &roots_of_unity_brp[i].clone(), &blob[i].clone());
->>>>>>> 85af92ca
     
             let denominator_i_no_carry = fp_chip.sub_no_carry(
                 ctx,
                 &challenge_point_fp.clone(),
-<<<<<<< HEAD
-                &roots_of_unity_brp[i + self.blob.index].clone(),
-=======
                 &roots_of_unity_brp[i].clone(),
->>>>>>> 85af92ca
             );
             let denominator_i = fp_chip.carry_mod(ctx, &denominator_i_no_carry);
             // avoid division by zero
@@ -357,28 +317,7 @@
         // if challenge_point is a root of unity((0..self.index)or((self.index + partial_blob_len)..BLOB_WIDTH), then result = 0
         // else result = barycentric_evaluation
         // (0..self.index).chain((self.index + partial_blob_len)..BLOB_WIDTH)
-<<<<<<< HEAD
-        for i in (0..self.blob.index).chain((self.blob.index + partial_blob_len)..BLOB_WIDTH) {
-            let denominator_i_no_carry = fp_chip.sub_no_carry(
-                ctx,
-                &challenge_point_fp.clone(),
-                &roots_of_unity_brp[i].clone(),
-            );
-            let denominator_i = fp_chip.carry_mod(ctx, &denominator_i_no_carry);
-            // avoid division by zero
-            // safe_denominator_i = denominator_i       (denominator_i != 0)
-            // safe_denominator_i = 1                   (denominator_i == 0)
-            let is_zero_denominator_i = fp_is_zero(ctx, &gate, &denominator_i);
-            let is_zero_denominator_i =
-                cross_field_load_private(ctx, &fp_chip, &fp_chip.range, &is_zero_denominator_i, &zero);
-            // update `cp_is_not_root_of_unity`
-            // cp_is_not_root_of_unity = 1          (initialize)
-            // cp_is_not_root_of_unity = 0          (denominator_i == 0)
-            let non_zero_denominator_i =
-                fp_chip.sub_no_carry(ctx, &one_fp.clone(), &is_zero_denominator_i.clone());
-            cp_is_not_root_of_unity = fp_chip.mul(ctx, &cp_is_not_root_of_unity, &non_zero_denominator_i);
-        }
-=======
+
         // for i in (0..self.index).chain((self.index + partial_blob_len)..BLOB_WIDTH) {
         //     let denominator_i_no_carry = fp_chip.sub_no_carry(
         //         ctx,
@@ -399,7 +338,6 @@
         //         fp_chip.sub_no_carry(ctx, &one_fp.clone(), &is_zero_denominator_i.clone());
         //     cp_is_not_root_of_unity = fp_chip.mul(ctx, &cp_is_not_root_of_unity, &non_zero_denominator_i);
         // }
->>>>>>> 85af92ca
         
         let select_evaluation = fp_chip.mul(ctx, &barycentric_evaluation, &cp_is_not_root_of_unity);
         let tmp_result = fp_chip.add_no_carry(ctx, &result, &select_evaluation);
@@ -433,16 +371,8 @@
 
     fn new_from_block(block: &Block<F>) -> Self {
         Self{
-<<<<<<< HEAD
             blob:CircuitBlob::<F>::new_from_block(block),
-=======
-            batch_commit: block.batch_commit.to_scalar().unwrap(), 
-            challenge_point: Fp::from_bytes(&block.challenge_point.to_le_bytes()).unwrap(),
-            index: block.index,
-            partial_blob: Self::partial_blob(block),
-            partial_result: Fp::from_bytes(&block.partial_result.to_le_bytes()).unwrap(),
             exports: std::cell::RefCell::new(None),
->>>>>>> 85af92ca
             _marker: Default::default(),
         }
     }
@@ -456,15 +386,9 @@
 
         // let omega = Fp::from(123).pow(&[(FP_S - 12) as u64, 0, 0, 0]);
 
-<<<<<<< HEAD
-        let result = poly_eval_partial(self.blob.partial_blob.clone(), self.blob.z, omega, self.blob.index);
-
-        let mut public_inputs = decompose_biguint(&fe_to_biguint(&self.blob.z), NUM_LIMBS, LIMB_BITS);
-=======
         // let result = poly_eval_partial(self.partial_blob.clone(), self.challenge_point, omega, self.index);
 
         // let mut public_inputs = decompose_biguint(&fe_to_biguint(&self.challenge_point), NUM_LIMBS, LIMB_BITS);
->>>>>>> 85af92ca
 
         // public_inputs.extend(decompose_biguint::<F>(&fe_to_biguint(&result), NUM_LIMBS, LIMB_BITS));
 
@@ -511,52 +435,4 @@
         
         Ok(())
     }
-<<<<<<< HEAD
-=======
-}
-
-const MAX_BLOB_DATA_SIZE: usize = 4096 * 31 - 4;
-
-pub fn block_to_blob<F: Field>(block: &Block<F>) -> Result<Vec<u8>, String> {
-    if block.txs.len() == 0 {
-        let zero_blob: Vec<u8> = vec![0; 32 * 4096];
-        return Ok(zero_blob);
-    }
-    // get data from block.txs.rlp_signed
-    let data: Vec<u8> = block
-        .txs
-        .iter()
-        .flat_map(|tx| &tx.rlp_signed)
-        .cloned()
-        .collect();
-
-    if data.len() > MAX_BLOB_DATA_SIZE {
-        return Err(format!("data is too large for blob. len={}", data.len()));
-    }
-
-    let mut result:Vec<u8> = vec![];
-
-    result.push(0);
-    result.extend_from_slice(&(data.len() as u32).to_le_bytes());
-    let offset = std::cmp::min(27, data.len());
-    result.extend_from_slice(&data[..offset]);
-
-    if data.len() <= 27 {
-        for _ in 0..(27 - data.len()) {
-            result.push(0);
-        }
-        return Ok(result);
-    }
-    
-    for chunk in data[27..].chunks(31) {
-        let len = std::cmp::min(31, chunk.len());
-        result.push(0);
-        result.extend_from_slice(&chunk[..len]);
-        for _ in 0..(31 - len) {
-            result.push(0);
-        }
-    }
-
-    Ok(result)
->>>>>>> 85af92ca
 }