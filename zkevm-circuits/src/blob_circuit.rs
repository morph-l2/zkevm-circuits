use halo2_base::{
<<<<<<< HEAD
    gates::GateInstructions,
    utils::{decompose_biguint, fe_to_biguint, modulus, ScalarField},
    AssignedValue, Context,
=======
    Context,
    utils::{
        ScalarField, fe_to_biguint, modulus,}, 
    gates::GateInstructions, AssignedValue,
>>>>>>> 7f3cbd8e
};

use halo2_ecc::{
    bigint::CRTInteger,
    fields::{
        fp::{FpConfig, FpStrategy},
        FieldChip,
    },
};
use halo2_proofs::{
<<<<<<< HEAD
    circuit::{Cell, Layouter, Value},
    plonk::{Assigned, Column, ConstraintSystem, Error, Expression, Instance},
};

use crate::{
    evm_circuit::util::rlc,
    util::{Challenges, SubCircuit, SubCircuitConfig},
    witness::Block,
};
use bls12_381::Scalar as Fp;
use itertools::Itertools;

use eth_types::{Field, ToBigEndian, ToLittleEndian, ToScalar, H256};
use rand::rngs::OsRng;
use std::{io::Read, marker::PhantomData};
=======
    circuit::{Layouter, Value, Cell},
    plonk::{ConstraintSystem, Error, Expression, Assigned},
};

use bls12_381::Scalar as Fp;
use itertools::Itertools;
use crate::{util::{SubCircuit, Challenges, SubCircuitConfig}, witness::{Block, CircuitBlob},};
use std::marker::PhantomData;
use eth_types::{Field, U256};
>>>>>>> 7f3cbd8e

mod dev;
mod scalar_field_element;
mod test;
pub mod util;
use scalar_field_element::ScalarFieldElement;

use util::*;

// BLOB_WIDTH must be a power of two
pub const BLOB_WIDTH: usize = 4096;
pub const BLOB_WIDTH_BITS: u32 = 12;

#[derive(Clone, Debug)]
pub struct BlobCircuitConfigArgs<F: Field> {
    /// zkEVM challenge API.
    pub challenges: Challenges<Expression<F>>,
}

/// blob circuit config
#[derive(Clone, Debug)]
pub struct BlobCircuitConfig<F: Field> {
    /// Field config for bls12-381::Scalar.
    fp_config: FpConfig<F, Fp>,
    /// Number of limbs to represent Fp.
    num_limbs: usize,
    /// Number of bits per limb.
    limb_bits: usize,
    _marker: PhantomData<F>,
}

/// Circuit exported cells after synthesis, used for subcircuit
#[derive(Clone, Debug)]
pub struct BlobCircuitExports<V> {
    /// challenge point
    pub x_limb1: (Cell, Value<V>),
    pub x_limb2: (Cell, Value<V>),
    pub x_limb3: (Cell, Value<V>),
    //partial result
    pub y_limb1: (Cell, Value<V>),
    pub y_limb2: (Cell, Value<V>),
    pub y_limb3: (Cell, Value<V>),
}

/// BlobCircuit
#[derive(Default, Clone, Debug)]
pub struct BlobCircuit<F: Field> {
    // /// commit of batch
    // pub batch_commit: F,
    // /// challenge point x
    // pub challenge_point: Fp,
    // /// index of blob element    
    // pub index: usize,
    // /// partial blob element    
    // pub partial_blob: Vec<Fp>,
    // /// partial result
    // pub partial_result: Fp,
    pub blob: CircuitBlob<F>,
    pub(crate) exports: std::cell::RefCell<Option<BlobCircuitExports<Assigned<F>>>>,
    _marker: PhantomData<F>,
}

impl<F: Field> BlobCircuit<F> {
    /// Return a new BlobCircuit
<<<<<<< HEAD
    pub fn new(
        batch_commit: F,
        challenge_point: Fp,
        index: usize,
        partial_blob: Vec<Fp>,
        partial_result: Fp,
    ) -> Self {
=======
    pub fn new(blob: CircuitBlob<F>) -> Self {
>>>>>>> 7f3cbd8e
        Self {
            blob,
            exports: std::cell::RefCell::new(None),
            _marker: PhantomData::default(),
        }
    }
<<<<<<< HEAD

    pub fn partial_blob(block: &Block<F>) -> Vec<Fp> {
        match block_to_blob(block) {
            Ok(blob) => {
                let mut result: Vec<Fp> = Vec::new();
                for chunk in blob.chunks(32) {
                    let reverse: Vec<u8> = chunk.iter().rev().cloned().collect();
                    result.push(Fp::from_bytes(reverse.as_slice().try_into().unwrap()).unwrap());
                }
                log::trace!("partial blob: {:?}", result);
                result
            }
            Err(_) => Vec::new(),
        }
    }
=======
>>>>>>> 7f3cbd8e
}

impl<F: Field> SubCircuitConfig<F> for BlobCircuitConfig<F> {
    type ConfigArgs = BlobCircuitConfigArgs<F>;
    fn new(
        meta: &mut ConstraintSystem<F>,
        Self::ConfigArgs { challenges: _ }: Self::ConfigArgs,
    ) -> Self {
        let num_limbs = 3;
        let limb_bits = 88;

        let num_advice = [35];

        let fp_config = FpConfig::configure(
            meta,
            FpStrategy::Simple,
            &num_advice,
            &[17], // num lookup advice
            1,     // num fixed
            13,    // lookup bits
            limb_bits,
            num_limbs,
            modulus::<Fp>(),
            0,
            19, // k
        );

        Self {
            fp_config,
            num_limbs,
            limb_bits,
            _marker: PhantomData,
        }
    }
}

impl<F: Field> BlobCircuit<F> {
    pub fn assign_new(
        &self,
        ctx: &mut Context<F>,
        fp_chip: &FpConfig<F, Fp>,
    ) -> Result<Vec<AssignedValue<F>>, Error> {
        let one = ScalarFieldElement::constant(Fp::one());
        let blob_width = ScalarFieldElement::constant(u64::try_from(BLOB_WIDTH).unwrap().into());
        let blob_width_th_root_of_unity = blob_width_th_root_of_unity();
        let roots_of_unity: Vec<_> = (0..BLOB_WIDTH)
            .map(|i| blob_width_th_root_of_unity.pow(&[i as u64, 0, 0, 0]))
            .collect();
        let roots_of_unity_brp = bit_reversal_permutation(roots_of_unity);
        // let rou_array:[Fp; 4096] = roots_of_unity_brp.try_into().unwrap();

        // let blob:[Fp; 4096] = self.partial_blob.clone().try_into().unwrap();
        let index = self.blob.index;
        let len = self.blob.partial_blob.len();

<<<<<<< HEAD
        let blob = self
            .partial_blob
            .clone()
            .into_iter()
            .map(ScalarFieldElement::private);
        let rou = roots_of_unity_brp
            .clone()
            .into_iter()
            .map(ScalarFieldElement::constant)
            .enumerate()
            .filter_map(|(i, x)| {
                if i >= index && i < index + len {
                    Some(x)
                } else {
                    None
                }
            });

        let z = ScalarFieldElement::private(self.challenge_point);

=======
        let blob = self.blob.partial_blob.clone().into_iter().map(ScalarFieldElement::private);
        let rou = roots_of_unity_brp.clone()
                                            .into_iter()
                                            .map(ScalarFieldElement::constant)
                                            .enumerate()
                                            .filter_map(|(i, x)| 
                                                if i >= index && i< index + len{
                                                    Some(x)
                                                } else{
                                                    None
                                                }
                                            );
                                            
        let z = ScalarFieldElement::private(self.blob.z);
 
>>>>>>> 7f3cbd8e
        let p = ((0..12).fold(z.clone(), |square, _| square.clone() * square) - one)
            * rou
                .into_iter()
                .zip_eq(blob)
                .map(|(root, f)| f * (root.clone() / (z.clone() - root.clone())).carry())
                .reduce(|a, b| (a + b).carry()) // TODO: can 4096 additions happen without overflow, yes but you need to add this in
                // a divide and conquer way. you need to add these in a tree like
                // manner so that it's clear to the context that the number of bits is not too
                // large....
                .unwrap()
                .carry()
            / blob_width;

        let result = p.resolve(ctx, &fp_chip);
        let cp = z.resolve(ctx, &fp_chip);
        log::trace!(
            "limb 1 \n reconstructed {:?}",
            result.truncation.limbs[0].value()
        );
        log::trace!(
            "limb 2 \n reconstructed {:?}",
            result.truncation.limbs[1].value()
        );
        log::trace!(
            "limb 3 \n reconstructed {:?}",
            result.truncation.limbs[2].value()
        );

        let result = vec![
            cp.truncation.limbs[0],
            cp.truncation.limbs[1],
            cp.truncation.limbs[2],
            result.truncation.limbs[0],
            result.truncation.limbs[1],
            result.truncation.limbs[2],
        ];

        Ok(result)
    }
    pub(crate) fn assign(
        &self,
        ctx: &mut Context<F>,
        fp_chip: &FpConfig<F, Fp>,
    ) -> Result<BlobCircuitExports<Assigned<F>>, Error> {
        let gate = &fp_chip.range.gate;

        let one_fp = fp_chip.load_constant(ctx, fe_to_biguint(&Fp::one()));

        let zero = gate.load_zero(ctx);

        //load challenge_point to fp_chip
<<<<<<< HEAD
        let challenge_point_fp = load_private(fp_chip, ctx, Value::known(self.challenge_point));

        let mut blob = (0..self.index)
            .map(|_| load_private(fp_chip, ctx, Value::known(Fp::from(0))))
            .collect::<Vec<_>>();

        let real_blob = self
=======
        let challenge_point_fp = load_private(fp_chip, ctx, Value::known(self.blob.z));

        let mut blob = (0..self.blob.index)
            .map(|_| load_private(fp_chip, ctx, Value::known(Fp::from(0))))
            .collect::<Vec<_>>();


        let real_blob = self.blob
>>>>>>> 7f3cbd8e
            .partial_blob
            .iter()
            .map(|x| load_private(fp_chip, ctx, Value::known(*x)))
            .collect::<Vec<_>>();

        blob.extend_from_slice(&real_blob);

        while blob.len() < 4096 {
            blob.push(load_private(fp_chip, ctx, Value::known(Fp::from(0))));
        }

        let partial_blob_len = blob.len();
        log::trace!("partial blob len {}", partial_blob_len);
        // === STEP 2: compute the barycentric formula ===
        // spec reference:
        // https://github.com/ethereum/consensus-specs/blob/dev/specs/deneb/polynomial-commitments.md
        //
        // barycentric formula:
        // Evaluate a polynomial (in evaluation form) at an arbitrary point ``z``.
        // - When ``z`` is in the domain, the evaluation can be found by indexing
        // the polynomial at the position that ``z`` is in the domain.
        // - When ``z`` is not in the domain, the barycentric formula is used: f(z) = ((z**WIDTH -
        //   1) / WIDTH) *  sum_(i=0)^WIDTH  (f(DOMAIN[i]) * DOMAIN[i]) / (z - DOMAIN[i])
        //
        // In our case:
        // - ``z`` is the challenge point in Fp
        // - ``WIDTH`` is BLOB_WIDTH
        // - ``DOMAIN`` is the bit_reversal_permutation roots of unity
        // - ``f(DOMAIN[i])`` is the blob[i]

        // let (cp_lo, cp_hi) = decompose_to_lo_hi(ctx, &fp_chip.range, challenge_point);

        // let challenge_point_fp = cross_field_load_private(ctx, &fp_chip, &fp_chip.range, &cp_lo,
        // &cp_hi);

        // loading roots of unity to fp_chip as constants
<<<<<<< HEAD
=======
    
>>>>>>> 7f3cbd8e
        let blob_width_th_root_of_unity = blob_width_th_root_of_unity();

        // let blob_width_th_root_of_unity =
        // Fp::from(123).pow(&[(FP_S - BLOB_WIDTH_BITS) as u64, 0, 0, 0]);

        let roots_of_unity: Vec<_> = (0..BLOB_WIDTH)
            .map(|i| blob_width_th_root_of_unity.pow(&[i as u64, 0, 0, 0]))
            .collect();
        let roots_of_unity = roots_of_unity
            .iter()
            .map(|x| fp_chip.load_constant(ctx, fe_to_biguint(x)))
            .collect::<Vec<_>>();

        // let roots_of_unity_brp = roots_of_unity;
        // apply bit_reversal_permutation to roots_of_unity
        // spec reference:
        // https://github.com/ethereum/consensus-specs/blob/dev/specs/deneb/polynomial-commitments.md#bit-reversal-permutation
        //
        let roots_of_unity_brp = bit_reversal_permutation(roots_of_unity);

        let mut result = fp_chip.load_constant(ctx, fe_to_biguint(&Fp::zero()));
        let mut cp_is_not_root_of_unity = fp_chip.load_constant(ctx, fe_to_biguint(&Fp::one()));
        let mut barycentric_evaluation = fp_chip.load_constant(ctx, fe_to_biguint(&Fp::zero()));

        for i in 0..partial_blob_len as usize {
            let numinator_i = fp_chip.mul(ctx, &roots_of_unity_brp[i].clone(), &blob[i].clone());

            let denominator_i_no_carry = fp_chip.sub_no_carry(
                ctx,
                &challenge_point_fp.clone(),
                &roots_of_unity_brp[i].clone(),
            );
            let denominator_i = fp_chip.carry_mod(ctx, &denominator_i_no_carry);
            // avoid division by zero
            // safe_denominator_i = denominator_i       (denominator_i != 0)
            // safe_denominator_i = 1                   (denominator_i == 0)
            let is_zero_denominator_i = fp_is_zero(ctx, &gate, &denominator_i);
            let is_zero_denominator_i = cross_field_load_private(
                ctx,
                &fp_chip,
                &fp_chip.range,
                &is_zero_denominator_i,
                &zero,
            );
            // let is_zero_denominator_i = fp_chip.load_private(ctx,
            // Value::known(fe_to_bigint(&Fp::zero())));
            let safe_denominator_i =
                fp_chip.add_no_carry(ctx, &denominator_i, &is_zero_denominator_i.clone());
            let safe_denominator_i = fp_chip.carry_mod(ctx, &safe_denominator_i);

            // update `cp_is_not_root_of_unity`
            // cp_is_not_root_of_unity = 1          (initialize)
            // cp_is_not_root_of_unity = 0          (denominator_i == 0)
            let non_zero_denominator_i =
                fp_chip.sub_no_carry(ctx, &one_fp.clone(), &is_zero_denominator_i.clone());
            cp_is_not_root_of_unity =
                fp_chip.mul(ctx, &cp_is_not_root_of_unity, &non_zero_denominator_i);

            // update `result`
            // result = blob[i]     (challenge_point = roots_of_unity_brp[i])
            let select_blob_i = fp_chip.mul(ctx, &blob[i].clone(), &is_zero_denominator_i.clone());
            let tmp_result = fp_chip.add_no_carry(ctx, &result, &select_blob_i);
            result = fp_chip.carry_mod(ctx, &tmp_result);

            let term_i = fp_chip.divide(ctx, &numinator_i, &safe_denominator_i);
            let evaluation_not_proper = fp_chip.add_no_carry(ctx, &barycentric_evaluation, &term_i);
            barycentric_evaluation = fp_chip.carry_mod(ctx, &evaluation_not_proper);
        }
        let cp_to_the_width = fp_pow(ctx, &fp_chip, &challenge_point_fp, BLOB_WIDTH as u32);
        let cp_to_the_width_minus_one = fp_chip.sub_no_carry(ctx, &cp_to_the_width, &one_fp);
        let cp_to_the_width_minus_one = fp_chip.carry_mod(ctx, &cp_to_the_width_minus_one);
        let width_fp = fp_chip.load_constant(ctx, fe_to_biguint(&Fp::from(BLOB_WIDTH as u64)));
        let factor = fp_chip.divide(ctx, &cp_to_the_width_minus_one, &width_fp);
        barycentric_evaluation = fp_chip.mul(ctx, &barycentric_evaluation, &factor);

        // === STEP 3: select between the two case ===
<<<<<<< HEAD
        // if challenge_point is a root of unity(index..index + partial_blob_len), then result =
        // blob[i] if challenge_point is a root of unity((0..self.index)or((self.index +
        // partial_blob_len)..BLOB_WIDTH), then result = 0 else result =
        // barycentric_evaluation (0..self.index).chain((self.index +
        // partial_blob_len)..BLOB_WIDTH) for i in (0..self.index).chain((self.index +
        // partial_blob_len)..BLOB_WIDTH) {     let denominator_i_no_carry =
        // fp_chip.sub_no_carry(         ctx,
=======
        // if challenge_point is a root of unity(index..index + partial_blob_len), then result = blob[i]
        // if challenge_point is a root of unity((0..self.index)or((self.index + partial_blob_len)..BLOB_WIDTH), then result = 0
        // else result = barycentric_evaluation
        // (0..self.index).chain((self.index + partial_blob_len)..BLOB_WIDTH)

        // for i in (0..self.index).chain((self.index + partial_blob_len)..BLOB_WIDTH) {
        //     let denominator_i_no_carry = fp_chip.sub_no_carry(
        //         ctx,
>>>>>>> 7f3cbd8e
        //         &challenge_point_fp.clone(),
        //         &roots_of_unity_brp[i].clone(),
        //     );
        //     let denominator_i = fp_chip.carry_mod(ctx, &denominator_i_no_carry);
        //     // avoid division by zero
        //     // safe_denominator_i = denominator_i       (denominator_i != 0)
        //     // safe_denominator_i = 1                   (denominator_i == 0)
        //     let is_zero_denominator_i = fp_is_zero(ctx, &gate, &denominator_i);
        //     let is_zero_denominator_i =
        //         cross_field_load_private(ctx, &fp_chip, &fp_chip.range, &is_zero_denominator_i,
        // &zero);     // update `cp_is_not_root_of_unity`
        //     // cp_is_not_root_of_unity = 1          (initialize)
        //     // cp_is_not_root_of_unity = 0          (denominator_i == 0)
        //     let non_zero_denominator_i =
        //         fp_chip.sub_no_carry(ctx, &one_fp.clone(), &is_zero_denominator_i.clone());
        //     cp_is_not_root_of_unity = fp_chip.mul(ctx, &cp_is_not_root_of_unity,
        // &non_zero_denominator_i); }

        let select_evaluation = fp_chip.mul(ctx, &barycentric_evaluation, &cp_is_not_root_of_unity);
        let tmp_result = fp_chip.add_no_carry(ctx, &result, &select_evaluation);
        result = fp_chip.carry_mod(ctx, &tmp_result);

        log::trace!(
            "limb 1 barycentric_evaluation {:?}",
            barycentric_evaluation.truncation.limbs[0].value()
        );
        log::trace!(
            "limb 2 barycentric_evaluation {:?}",
            barycentric_evaluation.truncation.limbs[1].value()
        );
        log::trace!(
            "limb 3 barycentric_evaluation {:?}",
            barycentric_evaluation.truncation.limbs[2].value()
        );

        log::trace!(
            "limb 1 reconstructed {:?}",
            result.truncation.limbs[0].value()
        );
        log::trace!(
            "limb 2 reconstructed {:?}",
            result.truncation.limbs[1].value()
        );
        log::trace!(
            "limb 3 reconstructed {:?}",
            result.truncation.limbs[2].value()
        );

        //let result = vec![challenge_point_fp.truncation.limbs[0],
        // challenge_point_fp.truncation.limbs[1], challenge_point_fp.truncation.limbs[2],
        // result.truncation.limbs[0], result.truncation.limbs[1], result.truncation.limbs[2]];

        Ok(BlobCircuitExports {
            x_limb1: (
                challenge_point_fp.truncation.limbs[0].cell,
                challenge_point_fp.truncation.limbs[0].value.into(),
            ),
            x_limb2: (
                challenge_point_fp.truncation.limbs[1].cell,
                challenge_point_fp.truncation.limbs[1].value.into(),
            ),
            x_limb3: (
                challenge_point_fp.truncation.limbs[2].cell,
                challenge_point_fp.truncation.limbs[2].value.into(),
            ),
            y_limb1: (
                result.truncation.limbs[0].cell,
                result.truncation.limbs[0].value.into(),
            ),
            y_limb2: (
                result.truncation.limbs[1].cell,
                result.truncation.limbs[1].value.into(),
            ),
            y_limb3: (
                result.truncation.limbs[2].cell,
                result.truncation.limbs[2].value.into(),
            ),
        })
    }
}

impl<F: Field> SubCircuit<F> for BlobCircuit<F> {
    type Config = BlobCircuitConfig<F>;

    fn new_from_block(block: &Block<F>) -> Self {
<<<<<<< HEAD
        Self {
            batch_commit: block.batch_commit.to_scalar().unwrap(),
            challenge_point: Fp::from_bytes(&block.challenge_point.to_le_bytes()).unwrap(),
            index: block.index,
            partial_blob: Self::partial_blob(block),
            partial_result: Fp::from_bytes(&block.partial_result.to_le_bytes()).unwrap(),
=======
        Self{
            blob:CircuitBlob::<F>::new_from_block(block),
>>>>>>> 7f3cbd8e
            exports: std::cell::RefCell::new(None),
            _marker: Default::default(),
        }
    }

    fn min_num_rows_block(block: &Block<F>) -> (usize, usize) {
        (1 << 19, 1 << 19)
    }

    /// Compute the public inputs for this circuit.
    fn instance(&self) -> Vec<Vec<F>> {
<<<<<<< HEAD
        // let omega = Fp::from(123).pow(&[(FP_S - 12) as u64, 0, 0, 0]);

        // let result = poly_eval_partial(self.partial_blob.clone(), self.challenge_point, omega,
        // self.index);

        // let mut public_inputs = decompose_biguint(&fe_to_biguint(&self.challenge_point),
        // NUM_LIMBS, LIMB_BITS);

        // public_inputs.extend(decompose_biguint::<F>(&fe_to_biguint(&result), NUM_LIMBS,
        // LIMB_BITS));

        // println!("compute blob public input {:?}", public_inputs);

        // vec![public_inputs]
=======
>>>>>>> 7f3cbd8e
        vec![]
    }

    fn synthesize_sub(
        &self,
        config: &Self::Config,
        _challenges: &Challenges<Value<F>>,
        layouter: &mut impl Layouter<F>,
    ) -> Result<(), Error> {
        config
            .fp_config
            .range()
            .load_lookup_table(layouter)
            .expect("load range lookup table");

        let export = layouter.assign_region(
            || "assign blob circuit",
            |mut region| {
                let fp_chip = &config.fp_config;

                let mut ctx = fp_chip.new_context(region);

                let result = self.assign(&mut ctx, &fp_chip);

                fp_chip.finalize(&mut ctx);

                ctx.print_stats(&["blobCircuit: FpConfig context"]);

                result
            },
        )?;

        self.exports.borrow_mut().replace(export);

<<<<<<< HEAD
        // for (i, v) in result_limbs.iter().enumerate() {
        //     layouter.constrain_instance(v.cell(), config.instance, i)?;
        // }

        Ok(())
    }
}

const MAX_BLOB_DATA_SIZE: usize = 4096 * 31 - 4;

pub fn block_to_blob<F: Field>(block: &Block<F>) -> Result<Vec<u8>, String> {
    if block.txs.len() == 0 {
        let zero_blob: Vec<u8> = vec![0; 32 * 4096];
        return Ok(zero_blob);
    }
    log::info!(
        "first tx hash: {:#?}, {:#?}",
        block.txs[0].hash,
        block.txs[0].callee_address.unwrap()
    );

    let data: Vec<u8> = block
        .txs
        .iter()
        .filter(|tx| !tx.tx_type.is_l1_msg())
        .flat_map(|tx| {
            let mut tx_data: Vec<u8> = vec![];
            tx_data.extend_from_slice(&(tx.rlp_signed.len() as u32).to_be_bytes());
            tx_data.extend_from_slice(&tx.rlp_signed.clone());
            tx_data
        })
        .collect();

    if data.len() > MAX_BLOB_DATA_SIZE {
        return Err(format!("data is too large for blob. len={}", data.len()));
    }

    let mut result: Vec<u8> = vec![];

    result.push(0);
    result.extend_from_slice(&(data.len() as u32).to_le_bytes());
    let offset = std::cmp::min(27, data.len());
    result.extend_from_slice(&data[..offset]);

    if data.len() <= 27 {
        for _ in 0..(27 - data.len()) {
            result.push(0);
        }
        return Ok(result);
    }

    for chunk in data[27..].chunks(31) {
        let len = std::cmp::min(31, chunk.len());
        result.push(0);
        result.extend_from_slice(&chunk[..len]);
        for _ in 0..(31 - len) {
            result.push(0);
        }
    }

    Ok(result)
=======
        Ok(())
    }
>>>>>>> 7f3cbd8e
}<|MERGE_RESOLUTION|>--- conflicted
+++ resolved
@@ -1,14 +1,7 @@
 use halo2_base::{
-<<<<<<< HEAD
-    gates::GateInstructions,
-    utils::{decompose_biguint, fe_to_biguint, modulus, ScalarField},
-    AssignedValue, Context,
-=======
     Context,
-    utils::{
-        ScalarField, fe_to_biguint, modulus,}, 
+    utils::{ScalarField, fe_to_biguint, modulus}, 
     gates::GateInstructions, AssignedValue,
->>>>>>> 7f3cbd8e
 };
 
 use halo2_ecc::{
@@ -19,23 +12,6 @@
     },
 };
 use halo2_proofs::{
-<<<<<<< HEAD
-    circuit::{Cell, Layouter, Value},
-    plonk::{Assigned, Column, ConstraintSystem, Error, Expression, Instance},
-};
-
-use crate::{
-    evm_circuit::util::rlc,
-    util::{Challenges, SubCircuit, SubCircuitConfig},
-    witness::Block,
-};
-use bls12_381::Scalar as Fp;
-use itertools::Itertools;
-
-use eth_types::{Field, ToBigEndian, ToLittleEndian, ToScalar, H256};
-use rand::rngs::OsRng;
-use std::{io::Read, marker::PhantomData};
-=======
     circuit::{Layouter, Value, Cell},
     plonk::{ConstraintSystem, Error, Expression, Assigned},
 };
@@ -45,7 +21,6 @@
 use crate::{util::{SubCircuit, Challenges, SubCircuitConfig}, witness::{Block, CircuitBlob},};
 use std::marker::PhantomData;
 use eth_types::{Field, U256};
->>>>>>> 7f3cbd8e
 
 mod dev;
 mod scalar_field_element;
@@ -110,41 +85,13 @@
 
 impl<F: Field> BlobCircuit<F> {
     /// Return a new BlobCircuit
-<<<<<<< HEAD
-    pub fn new(
-        batch_commit: F,
-        challenge_point: Fp,
-        index: usize,
-        partial_blob: Vec<Fp>,
-        partial_result: Fp,
-    ) -> Self {
-=======
     pub fn new(blob: CircuitBlob<F>) -> Self {
->>>>>>> 7f3cbd8e
         Self {
             blob,
             exports: std::cell::RefCell::new(None),
             _marker: PhantomData::default(),
         }
     }
-<<<<<<< HEAD
-
-    pub fn partial_blob(block: &Block<F>) -> Vec<Fp> {
-        match block_to_blob(block) {
-            Ok(blob) => {
-                let mut result: Vec<Fp> = Vec::new();
-                for chunk in blob.chunks(32) {
-                    let reverse: Vec<u8> = chunk.iter().rev().cloned().collect();
-                    result.push(Fp::from_bytes(reverse.as_slice().try_into().unwrap()).unwrap());
-                }
-                log::trace!("partial blob: {:?}", result);
-                result
-            }
-            Err(_) => Vec::new(),
-        }
-    }
-=======
->>>>>>> 7f3cbd8e
 }
 
 impl<F: Field> SubCircuitConfig<F> for BlobCircuitConfig<F> {
@@ -200,28 +147,6 @@
         let index = self.blob.index;
         let len = self.blob.partial_blob.len();
 
-<<<<<<< HEAD
-        let blob = self
-            .partial_blob
-            .clone()
-            .into_iter()
-            .map(ScalarFieldElement::private);
-        let rou = roots_of_unity_brp
-            .clone()
-            .into_iter()
-            .map(ScalarFieldElement::constant)
-            .enumerate()
-            .filter_map(|(i, x)| {
-                if i >= index && i < index + len {
-                    Some(x)
-                } else {
-                    None
-                }
-            });
-
-        let z = ScalarFieldElement::private(self.challenge_point);
-
-=======
         let blob = self.blob.partial_blob.clone().into_iter().map(ScalarFieldElement::private);
         let rou = roots_of_unity_brp.clone()
                                             .into_iter()
@@ -236,8 +161,6 @@
                                             );
                                             
         let z = ScalarFieldElement::private(self.blob.z);
- 
->>>>>>> 7f3cbd8e
         let p = ((0..12).fold(z.clone(), |square, _| square.clone() * square) - one)
             * rou
                 .into_iter()
@@ -289,15 +212,6 @@
         let zero = gate.load_zero(ctx);
 
         //load challenge_point to fp_chip
-<<<<<<< HEAD
-        let challenge_point_fp = load_private(fp_chip, ctx, Value::known(self.challenge_point));
-
-        let mut blob = (0..self.index)
-            .map(|_| load_private(fp_chip, ctx, Value::known(Fp::from(0))))
-            .collect::<Vec<_>>();
-
-        let real_blob = self
-=======
         let challenge_point_fp = load_private(fp_chip, ctx, Value::known(self.blob.z));
 
         let mut blob = (0..self.blob.index)
@@ -306,7 +220,6 @@
 
 
         let real_blob = self.blob
->>>>>>> 7f3cbd8e
             .partial_blob
             .iter()
             .map(|x| load_private(fp_chip, ctx, Value::known(*x)))
@@ -343,10 +256,6 @@
         // &cp_hi);
 
         // loading roots of unity to fp_chip as constants
-<<<<<<< HEAD
-=======
-    
->>>>>>> 7f3cbd8e
         let blob_width_th_root_of_unity = blob_width_th_root_of_unity();
 
         // let blob_width_th_root_of_unity =
@@ -423,15 +332,6 @@
         barycentric_evaluation = fp_chip.mul(ctx, &barycentric_evaluation, &factor);
 
         // === STEP 3: select between the two case ===
-<<<<<<< HEAD
-        // if challenge_point is a root of unity(index..index + partial_blob_len), then result =
-        // blob[i] if challenge_point is a root of unity((0..self.index)or((self.index +
-        // partial_blob_len)..BLOB_WIDTH), then result = 0 else result =
-        // barycentric_evaluation (0..self.index).chain((self.index +
-        // partial_blob_len)..BLOB_WIDTH) for i in (0..self.index).chain((self.index +
-        // partial_blob_len)..BLOB_WIDTH) {     let denominator_i_no_carry =
-        // fp_chip.sub_no_carry(         ctx,
-=======
         // if challenge_point is a root of unity(index..index + partial_blob_len), then result = blob[i]
         // if challenge_point is a root of unity((0..self.index)or((self.index + partial_blob_len)..BLOB_WIDTH), then result = 0
         // else result = barycentric_evaluation
@@ -440,7 +340,6 @@
         // for i in (0..self.index).chain((self.index + partial_blob_len)..BLOB_WIDTH) {
         //     let denominator_i_no_carry = fp_chip.sub_no_carry(
         //         ctx,
->>>>>>> 7f3cbd8e
         //         &challenge_point_fp.clone(),
         //         &roots_of_unity_brp[i].clone(),
         //     );
@@ -526,17 +425,8 @@
     type Config = BlobCircuitConfig<F>;
 
     fn new_from_block(block: &Block<F>) -> Self {
-<<<<<<< HEAD
-        Self {
-            batch_commit: block.batch_commit.to_scalar().unwrap(),
-            challenge_point: Fp::from_bytes(&block.challenge_point.to_le_bytes()).unwrap(),
-            index: block.index,
-            partial_blob: Self::partial_blob(block),
-            partial_result: Fp::from_bytes(&block.partial_result.to_le_bytes()).unwrap(),
-=======
         Self{
             blob:CircuitBlob::<F>::new_from_block(block),
->>>>>>> 7f3cbd8e
             exports: std::cell::RefCell::new(None),
             _marker: Default::default(),
         }
@@ -548,23 +438,6 @@
 
     /// Compute the public inputs for this circuit.
     fn instance(&self) -> Vec<Vec<F>> {
-<<<<<<< HEAD
-        // let omega = Fp::from(123).pow(&[(FP_S - 12) as u64, 0, 0, 0]);
-
-        // let result = poly_eval_partial(self.partial_blob.clone(), self.challenge_point, omega,
-        // self.index);
-
-        // let mut public_inputs = decompose_biguint(&fe_to_biguint(&self.challenge_point),
-        // NUM_LIMBS, LIMB_BITS);
-
-        // public_inputs.extend(decompose_biguint::<F>(&fe_to_biguint(&result), NUM_LIMBS,
-        // LIMB_BITS));
-
-        // println!("compute blob public input {:?}", public_inputs);
-
-        // vec![public_inputs]
-=======
->>>>>>> 7f3cbd8e
         vec![]
     }
 
@@ -597,72 +470,4 @@
             },
         )?;
 
-        self.exports.borrow_mut().replace(export);
-
-<<<<<<< HEAD
-        // for (i, v) in result_limbs.iter().enumerate() {
-        //     layouter.constrain_instance(v.cell(), config.instance, i)?;
-        // }
-
-        Ok(())
-    }
-}
-
-const MAX_BLOB_DATA_SIZE: usize = 4096 * 31 - 4;
-
-pub fn block_to_blob<F: Field>(block: &Block<F>) -> Result<Vec<u8>, String> {
-    if block.txs.len() == 0 {
-        let zero_blob: Vec<u8> = vec![0; 32 * 4096];
-        return Ok(zero_blob);
-    }
-    log::info!(
-        "first tx hash: {:#?}, {:#?}",
-        block.txs[0].hash,
-        block.txs[0].callee_address.unwrap()
-    );
-
-    let data: Vec<u8> = block
-        .txs
-        .iter()
-        .filter(|tx| !tx.tx_type.is_l1_msg())
-        .flat_map(|tx| {
-            let mut tx_data: Vec<u8> = vec![];
-            tx_data.extend_from_slice(&(tx.rlp_signed.len() as u32).to_be_bytes());
-            tx_data.extend_from_slice(&tx.rlp_signed.clone());
-            tx_data
-        })
-        .collect();
-
-    if data.len() > MAX_BLOB_DATA_SIZE {
-        return Err(format!("data is too large for blob. len={}", data.len()));
-    }
-
-    let mut result: Vec<u8> = vec![];
-
-    result.push(0);
-    result.extend_from_slice(&(data.len() as u32).to_le_bytes());
-    let offset = std::cmp::min(27, data.len());
-    result.extend_from_slice(&data[..offset]);
-
-    if data.len() <= 27 {
-        for _ in 0..(27 - data.len()) {
-            result.push(0);
-        }
-        return Ok(result);
-    }
-
-    for chunk in data[27..].chunks(31) {
-        let len = std::cmp::min(31, chunk.len());
-        result.push(0);
-        result.extend_from_slice(&chunk[..len]);
-        for _ in 0..(31 - len) {
-            result.push(0);
-        }
-    }
-
-    Ok(result)
-=======
-        Ok(())
-    }
->>>>>>> 7f3cbd8e
-}+        self.exports.borrow_mut().replace(export);