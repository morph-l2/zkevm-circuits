--- conflicted
+++ resolved
@@ -38,16 +38,8 @@
     let circuit_blob = CircuitBlob::<Fr>::new(challenge_point, 0, blob.clone(), result);
 
     let circuit = BlobCircuit::<Fr> {
-<<<<<<< HEAD
         blob:circuit_blob,
-=======
-        batch_commit: batch_commit,
-        challenge_point: challenge_point,
-        index: 0,
-        partial_blob: blob.clone(),
-        partial_result: result,
         exports: std::cell::RefCell::new(None),
->>>>>>> 85af92ca
         _marker: PhantomData,
     };    
 
@@ -90,16 +82,8 @@
     let circuit_blob = CircuitBlob::<Fr>::new(challenge_point, index, blob.clone(), result);
 
     let circuit = BlobCircuit::<Fr> {
-<<<<<<< HEAD
         blob:circuit_blob,
-=======
-        batch_commit: batch_commit,
-        challenge_point: challenge_point,
-        index: index,
-        partial_blob: blob.clone(),
-        partial_result: result,
         exports: std::cell::RefCell::new(None),
->>>>>>> 85af92ca
         _marker: PhantomData::default(),
     };    
 
