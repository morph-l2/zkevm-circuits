use crate::{blob_circuit::BlobCircuit, util::SubCircuit};
use bls12_381::Scalar as Fp;
use eth_types::{
    sign_types::{sign, SignData},
    Field, U256,
};
use halo2_base::utils::fe_to_biguint;
use halo2_proofs::{
<<<<<<< HEAD
    arithmetic::Field as HaloField,
    circuit,
    dev::MockProver,
    halo2curves::{
        bn256::Fr,
        group::Curve,
        secp256k1::{self, Secp256k1Affine},
        FieldExt,
    },
=======
    arithmetic::Field as HaloField, circuit, dev::MockProver, halo2curves::{
        bn256::Fr,
        group::Curve,
        secp256k1::{self, Secp256k1Affine}, FieldExt,
    }
>>>>>>> 7f3cbd8e
};
use rand::{rngs::OsRng, Rng, RngCore};
use std::marker::PhantomData;
<<<<<<< HEAD
=======
use bls12_381::{Scalar as Fp};
use crate::{blob_circuit::BlobCircuit, util::SubCircuit, witness::CircuitBlob};
use rand::rngs::OsRng;
>>>>>>> 7f3cbd8e

use crate::blob_circuit::util::*;

#[test]
fn test_blob_consistency() {
    let batch_commit = Fr::random(OsRng);

    let challenge_point = Fp::random(OsRng);
    let blob: Vec<Fp> = (0..4096).map(|_| Fp::random(OsRng)).collect();

    println!("blob:{:?}", blob);

    let omega = blob_width_th_root_of_unity();
    println!("omega:{}", omega);
    let result = poly_eval(blob.clone(), challenge_point, omega);

    println!("real result:{}", result);

    println!("U256:{:?}", U256::from_little_endian(&result.to_bytes()));
<<<<<<< HEAD
=======



    let circuit_blob = CircuitBlob::<Fr>::new(challenge_point, 0, blob.clone(), result);
>>>>>>> 7f3cbd8e

    let circuit = BlobCircuit::<Fr> {
        blob:circuit_blob,
        exports: std::cell::RefCell::new(None),
        _marker: PhantomData,
    };

    let instance = circuit.instance();

    let prover = match MockProver::<Fr>::run(19, &circuit, instance) {
        Ok(prover) => prover,
        Err(e) => panic!("{e:#?}"),
    };

    assert_eq!(prover.verify(), Ok(()));
}

#[test]
<<<<<<< HEAD
fn test_partial_y() {
    use eth_types::{ToLittleEndian, U256};

    let challenge_point = Fp::random(OsRng);
    let blob: Vec<Fp> = (0..4096).map(|_| Fp::random(OsRng)).collect();

    let omega = blob_width_th_root_of_unity();
    println!("omega:{}", omega);
    let result = poly_eval(blob.clone(), challenge_point, omega);

    println!(
        "y_from_poly_eval:{:?}",
        U256::from_little_endian(&result.to_bytes())
    );

    let mut index = 0;
    let mut y = Fp::zero();
    let mut partial_ys: Vec<U256> = Vec::new();
    for chunk in blob.chunks(1024) {
        println!("index:{:?}", index);
        let partial_y: Fp = poly_eval_partial(chunk.to_vec(), challenge_point, omega, index);
        partial_ys.push(U256::from_little_endian(&partial_y.to_bytes()));
        y = y + partial_y;
        index += chunk.len();
    }
    println!(
        "y_from_poly_eval_partial_sum:{:?}",
        U256::from_little_endian(&y.to_bytes())
    );

    assert!(
        result == y,
        "y_from_poly_eval == y_from_poly_eval_partial_sum"
    );

    //extend chunk
    let last_partial = partial_ys.last().unwrap().clone();
    for _ in 0..15 {
        partial_ys.push(last_partial);
    }
    let mut y_ex = Fp::zero();
    for i in 0..15 {
        y_ex = y_ex + Fp::from_bytes(&partial_ys[i].to_le_bytes()).unwrap();
    }
    println!(
        "y_from_poly_eval_partial_sum_extend:{:?}",
        U256::from_little_endian(&y_ex.to_bytes())
    );

}

#[test]
fn test_partial_blob_consistency() {
    let batch_commit = Fr::random(OsRng);

    let blob: Vec<Fp> = (0..51).map(|_| Fp::random(OsRng)).collect();
=======
fn test_partial_blob_consistency(){
    let blob: Vec<Fp> = (0..51)
        .map(|_| Fp::random(OsRng))
        .collect();
    
>>>>>>> 7f3cbd8e

    log::trace!("blob:{:?}", blob);

    let index = 50;
    let omega = blob_width_th_root_of_unity();

    // let challenge_point = roots_of_unity_brp[0];
    let challenge_point = Fp::random(OsRng);
    // let challenge_point = Fp::from(128);

    let result = poly_eval_partial(blob.clone(), challenge_point, omega, index);

<<<<<<< HEAD
    log::trace!("real result:{}", result);
=======
    let circuit_blob = CircuitBlob::<Fr>::new(challenge_point, index, blob.clone(), result);
>>>>>>> 7f3cbd8e

    let circuit = BlobCircuit::<Fr> {
        blob:circuit_blob,
        exports: std::cell::RefCell::new(None),
        _marker: PhantomData::default(),
    };

    let instance = circuit.instance();

    let prover = match MockProver::<Fr>::run(20, &circuit, instance) {
        Ok(prover) => prover,
        Err(e) => panic!("{e:#?}"),
    };

    assert_eq!(prover.verify(), Ok(()));
}

#[test]
fn test_zero_blob() {
    let blob: Vec<u8> = vec![0; 32 * 4096];
    let mut result: Vec<Fp> = Vec::new();
    for chunk in blob.chunks(32) {
        let reverse: Vec<u8> = chunk.iter().rev().cloned().collect();
        result.push(Fp::from_bytes(reverse.as_slice().try_into().unwrap()).unwrap());
    }

    log::trace!("partial blob: {:?}  len: {:?}", result, result.len());
}

#[test]
<<<<<<< HEAD
fn test_root_of_unity() {
=======
fn test_root_of_unity(){

>>>>>>> 7f3cbd8e
    let modulus = U256::from_str_radix(Fp::MODULUS, 16).unwrap();

    let exponent = (modulus - U256::one()) / U256::from(4096);

    let primitive_root_of_unity = Fp::from(7);

    let root_of_unity = primitive_root_of_unity.pow(&exponent.0);

    println!("root of unity= {:?}", root_of_unity);
<<<<<<< HEAD
}
=======
}
>>>>>>> 7f3cbd8e
<|MERGE_RESOLUTION|>--- conflicted
+++ resolved
@@ -6,32 +6,17 @@
 };
 use halo2_base::utils::fe_to_biguint;
 use halo2_proofs::{
-<<<<<<< HEAD
-    arithmetic::Field as HaloField,
-    circuit,
-    dev::MockProver,
-    halo2curves::{
-        bn256::Fr,
-        group::Curve,
-        secp256k1::{self, Secp256k1Affine},
-        FieldExt,
-    },
-=======
     arithmetic::Field as HaloField, circuit, dev::MockProver, halo2curves::{
         bn256::Fr,
         group::Curve,
         secp256k1::{self, Secp256k1Affine}, FieldExt,
     }
->>>>>>> 7f3cbd8e
 };
 use rand::{rngs::OsRng, Rng, RngCore};
 use std::marker::PhantomData;
-<<<<<<< HEAD
-=======
 use bls12_381::{Scalar as Fp};
 use crate::{blob_circuit::BlobCircuit, util::SubCircuit, witness::CircuitBlob};
 use rand::rngs::OsRng;
->>>>>>> 7f3cbd8e
 
 use crate::blob_circuit::util::*;
 
@@ -51,13 +36,8 @@
     println!("real result:{}", result);
 
     println!("U256:{:?}", U256::from_little_endian(&result.to_bytes()));
-<<<<<<< HEAD
-=======
-
-
 
     let circuit_blob = CircuitBlob::<Fr>::new(challenge_point, 0, blob.clone(), result);
->>>>>>> 7f3cbd8e
 
     let circuit = BlobCircuit::<Fr> {
         blob:circuit_blob,
@@ -76,70 +56,10 @@
 }
 
 #[test]
-<<<<<<< HEAD
-fn test_partial_y() {
-    use eth_types::{ToLittleEndian, U256};
-
-    let challenge_point = Fp::random(OsRng);
-    let blob: Vec<Fp> = (0..4096).map(|_| Fp::random(OsRng)).collect();
-
-    let omega = blob_width_th_root_of_unity();
-    println!("omega:{}", omega);
-    let result = poly_eval(blob.clone(), challenge_point, omega);
-
-    println!(
-        "y_from_poly_eval:{:?}",
-        U256::from_little_endian(&result.to_bytes())
-    );
-
-    let mut index = 0;
-    let mut y = Fp::zero();
-    let mut partial_ys: Vec<U256> = Vec::new();
-    for chunk in blob.chunks(1024) {
-        println!("index:{:?}", index);
-        let partial_y: Fp = poly_eval_partial(chunk.to_vec(), challenge_point, omega, index);
-        partial_ys.push(U256::from_little_endian(&partial_y.to_bytes()));
-        y = y + partial_y;
-        index += chunk.len();
-    }
-    println!(
-        "y_from_poly_eval_partial_sum:{:?}",
-        U256::from_little_endian(&y.to_bytes())
-    );
-
-    assert!(
-        result == y,
-        "y_from_poly_eval == y_from_poly_eval_partial_sum"
-    );
-
-    //extend chunk
-    let last_partial = partial_ys.last().unwrap().clone();
-    for _ in 0..15 {
-        partial_ys.push(last_partial);
-    }
-    let mut y_ex = Fp::zero();
-    for i in 0..15 {
-        y_ex = y_ex + Fp::from_bytes(&partial_ys[i].to_le_bytes()).unwrap();
-    }
-    println!(
-        "y_from_poly_eval_partial_sum_extend:{:?}",
-        U256::from_little_endian(&y_ex.to_bytes())
-    );
-
-}
-
-#[test]
-fn test_partial_blob_consistency() {
-    let batch_commit = Fr::random(OsRng);
-
-    let blob: Vec<Fp> = (0..51).map(|_| Fp::random(OsRng)).collect();
-=======
 fn test_partial_blob_consistency(){
     let blob: Vec<Fp> = (0..51)
         .map(|_| Fp::random(OsRng))
         .collect();
-    
->>>>>>> 7f3cbd8e
 
     log::trace!("blob:{:?}", blob);
 
@@ -152,11 +72,7 @@
 
     let result = poly_eval_partial(blob.clone(), challenge_point, omega, index);
 
-<<<<<<< HEAD
-    log::trace!("real result:{}", result);
-=======
     let circuit_blob = CircuitBlob::<Fr>::new(challenge_point, index, blob.clone(), result);
->>>>>>> 7f3cbd8e
 
     let circuit = BlobCircuit::<Fr> {
         blob:circuit_blob,
@@ -187,12 +103,9 @@
 }
 
 #[test]
-<<<<<<< HEAD
-fn test_root_of_unity() {
-=======
+
 fn test_root_of_unity(){
 
->>>>>>> 7f3cbd8e
     let modulus = U256::from_str_radix(Fp::MODULUS, 16).unwrap();
 
     let exponent = (modulus - U256::one()) / U256::from(4096);
@@ -202,8 +115,4 @@
     let root_of_unity = primitive_root_of_unity.pow(&exponent.0);
 
     println!("root of unity= {:?}", root_of_unity);
-<<<<<<< HEAD
-}
-=======
-}
->>>>>>> 7f3cbd8e
+}