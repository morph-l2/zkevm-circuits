use ethers_core::types::Signature;
use gadgets::ToScalar;
use std::collections::{BTreeMap, HashMap};

#[cfg(any(feature = "test", test))]
use crate::evm_circuit::{detect_fixed_table_tags, EvmCircuit};

use crate::{
    evm_circuit::util::rlc,
    table::{BlockContextFieldTag, RwTableTag},
    util::{Field, SubCircuit},
    witness::keccak::keccak_inputs,
};
use bus_mapping::{
    circuit_input_builder::{
        self, BigModExp, CircuitsParams, CopyEvent, EcAddOp, EcMulOp, EcPairingOp, ExpEvent,
        PrecompileEvents, SHA256,
    },
    Error,
};
use eth_types::{sign_types::SignData, Address, ToBigEndian, ToLittleEndian, Word, H256, U256};
use halo2_proofs::{circuit::Value, halo2curves::bn256::Fr};
use itertools::Itertools;

use super::{
    mpt::ZktrieState as MptState, step::step_convert, tx::tx_convert, Bytecode, ExecStep,
    MptUpdates, RwMap, Transaction,
};
use crate::util::Challenges;

/// Block is the struct used by all circuits, which contains all the needed
/// data for witness generation.
#[derive(Debug, Clone, Default)]
pub struct Block {
    /// Transactions in the block
    pub txs: Vec<Transaction>,
    /// Signatures in the block
    pub sigs: Vec<Signature>,
    /// Padding step that is repeated after the last transaction and before
    /// reaching the last EVM row.
    pub padding_step: ExecStep,
    /// EndBlock step that appears in the last EVM row.
    pub end_block_step: ExecStep,
    /// Read write events in the RwTable
    pub rws: RwMap,
    /// Bytecode used in the block
    pub bytecodes: BTreeMap<Word, Bytecode>,
    /// The block context
    pub context: BlockContexts,
    /// Copy events for the copy circuit's table.
    pub copy_events: Vec<CopyEvent>,
    /// Exponentiation traces for the exponentiation circuit's table.
    pub exp_events: Vec<ExpEvent>,
    /// Circuit Setup Parameters
    pub circuits_params: CircuitsParams,
    /// Inputs to the SHA3 opcode
    pub sha3_inputs: Vec<Vec<u8>>,
    /// State root of the previous block
    pub prev_state_root: Word, // TODO: Make this H256
    /// Withdraw root
    pub withdraw_root: Word,
    /// Withdraw roof of the previous block
    pub prev_withdraw_root: Word,
<<<<<<< HEAD
    /// Sequencer root
    pub sequencer_root: Word,
    /// Sequencer roof of the previous block
    pub prev_sequencer_root: Word,
    /// Keccak inputs
    pub keccak_inputs: Vec<Vec<u8>>,
=======
>>>>>>> fc2d62fa
    /// Mpt updates
    pub mpt_updates: MptUpdates,
    /// Chain ID
    pub chain_id: u64,
    /// StartL1QueueIndex
    pub start_l1_queue_index: u64,
    /// IO to/from precompile calls.
    pub precompile_events: PrecompileEvents,
}

/// ...
#[derive(Debug, Default, Clone)]
pub struct BlockContexts {
    /// Hashmap that maps block number to its block context.
    pub ctxs: BTreeMap<u64, BlockContext>,
}

impl Block {
    /// First block number
    pub fn first_block_number(&self) -> U256 {
        self.context
            .ctxs
            .first_key_value()
            .map_or(0.into(), |(_, ctx)| ctx.number)
    }
    /// Last block number
    pub fn last_block_number(&self) -> U256 {
        self.context
            .ctxs
            .last_key_value()
            .map_or(0.into(), |(_, ctx)| ctx.number)
    }
    /// The state root after this chunk
    pub fn post_state_root(&self) -> H256 {
        let post_state_root_in_trie = H256(self.mpt_updates.new_root().to_be_bytes());
        let post_state_root_in_header = self
            .context
            .ctxs
            .last_key_value()
            .map(|(_, blk)| blk.state_root)
            .unwrap_or(H256(self.prev_state_root.to_be_bytes()));
        if post_state_root_in_trie != post_state_root_in_header {
            log::error!(
                "replayed root {:?} != block head root {:?}",
                post_state_root_in_trie,
                post_state_root_in_header
            );
        }
        post_state_root_in_trie
    }
    /// Replay mpt updates to generate mpt witness
    pub fn apply_mpt_updates(&mut self, mpt_state: &MptState) {
        self.mpt_updates.fill_state_roots(mpt_state);
    }
    /// For each tx, for each step, print the rwc at the beginning of the step,
    /// and all the rw operations of the step.
    pub(crate) fn debug_print_txs_steps_rw_ops(&self) {
        for (tx_idx, tx) in self.txs.iter().enumerate() {
            println!("tx {tx_idx}");
            for step in &tx.steps {
                println!(" step {:?} rwc: {}", step.execution_state, step.rw_counter);
                for rw_ref in &step.rw_indices {
                    println!("  - {:?}", self.rws[*rw_ref]);
                }
            }
        }
    }

    /// Get signature (witness) from the block for tx signatures and ecRecover calls.
    pub(crate) fn get_sign_data(&self, padding: bool) -> Vec<SignData> {
        let mut signatures: Vec<SignData> = self
            .txs
            .iter()
            // Since L1Msg tx does not have signature, it do not need to do lookup into sig table
            .filter(|tx| !tx.tx_type.is_l1_msg())
            .map(|tx| tx.sign_data())
            .filter_map(|res| res.ok())
            .collect::<Vec<SignData>>();
        signatures.extend_from_slice(&self.precompile_events.get_ecrecover_events());
        if padding && self.txs.len() < self.circuits_params.max_txs {
            // padding tx's sign data
            signatures.push(Transaction::dummy(self.chain_id).sign_data().unwrap());
        }
        signatures
    }

    /// Get EcAdd operations from all precompiled contract calls in this block.
    pub(crate) fn get_ec_add_ops(&self) -> Vec<EcAddOp> {
        self.precompile_events.get_ec_add_events()
    }

    /// Get EcMul operations from all precompiled contract calls in this block.
    pub(crate) fn get_ec_mul_ops(&self) -> Vec<EcMulOp> {
        self.precompile_events.get_ec_mul_events()
    }

    /// Get EcPairing operations from all precompiled contract calls in this block.
    pub(crate) fn get_ec_pairing_ops(&self) -> Vec<EcPairingOp> {
        self.precompile_events.get_ec_pairing_events()
    }

    /// Get BigModexp operations from all precompiled contract calls in this block.
    pub(crate) fn get_big_modexp(&self) -> Vec<BigModExp> {
        self.precompile_events.get_modexp_events()
    }

    /// Get sha256 operations from all precompiled contract calls in this block.
    pub(crate) fn get_sha256(&self) -> Vec<SHA256> {
        self.precompile_events.get_sha256_events()
    }

    pub(crate) fn print_evm_circuit_row_usage(&self) {
        let mut num_rows = 0;
        let mut counter = HashMap::new();
        let mut step_num = 0;
        for transaction in &self.txs {
            step_num += transaction.steps.len();
            for step in &transaction.steps {
                let height = step.execution_state.get_step_height();
                num_rows += height;
                *counter.entry(step.execution_state).or_insert(0) += height;
            }
        }
        // TODO: change to log::trace?
        let mut counter_vec: Vec<_> = counter.into_iter().collect();
        // DESC
        counter_vec.sort_by_key(|(_e, c)| -(*c as i64));
        let print_top_k = 10;
        for (idx, (e, usage)) in counter_vec.iter().enumerate() {
            if idx > print_top_k {
                break;
            }
            let height = e.get_step_height();
            log::debug!(
                "evm circuit row usage: {:?}, step ratio {}, row ratio {}, height {}",
                e,
                (usage / height) as f64 / step_num as f64,
                *usage as f64 / num_rows as f64,
                height
            );
        }
    }

    pub(crate) fn print_rw_usage(&self) {
        // opcode -> (count, mem_rw_len, stack_rw_len)
        let mut opcode_info_map = BTreeMap::new();
        for t in &self.txs {
            for step in &t.steps {
                if let Some(op) = step.opcode {
                    opcode_info_map.entry(op).or_insert((0, 0, 0));
                    let mut values = opcode_info_map[&op];
                    values.0 += 1;
                    values.1 += step
                        .rw_indices
                        .iter()
                        .filter(|rw| rw.0 == RwTableTag::Memory)
                        .count();
                    values.2 += step
                        .rw_indices
                        .iter()
                        .filter(|rw| rw.0 == RwTableTag::Stack)
                        .count();
                    opcode_info_map.insert(op, values);
                }
            }
        }
        for (op, (count, mem, stack)) in opcode_info_map
            .iter()
            .sorted_by_key(|(_, (_, m, _))| m)
            .rev()
        {
            log::debug!(
                "op {:?}, count {}, memory_word rw {}(avg {:.2}), stack rw {}(avg {:.2})",
                op,
                count,
                mem,
                *mem as f32 / *count as f32,
                stack,
                *stack as f32 / *count as f32
            );
        }
        log::debug!("memory_word num: {}", self.rws.rw_num(RwTableTag::Memory));
        log::debug!("stack num: {}", self.rws.rw_num(RwTableTag::Stack));
        log::debug!(
            "storage num: {}",
            self.rws.rw_num(RwTableTag::AccountStorage)
        );
        log::debug!(
            "tx_access_list_account num: {}",
            self.rws.rw_num(RwTableTag::TxAccessListAccount)
        );
        log::debug!(
            "tx_access_list_account_storage num: {}",
            self.rws.rw_num(RwTableTag::TxAccessListAccountStorage)
        );
        log::debug!("tx_refund num: {}", self.rws.rw_num(RwTableTag::TxRefund));
        log::debug!("account num: {}", self.rws.rw_num(RwTableTag::Account));
        log::debug!(
            "call_context num: {}",
            self.rws.rw_num(RwTableTag::CallContext)
        );
        log::debug!("tx_receipt num: {}", self.rws.rw_num(RwTableTag::TxReceipt));
        log::debug!("tx_log num: {}", self.rws.rw_num(RwTableTag::TxLog));
        log::debug!("start num: {}", self.rws.rw_num(RwTableTag::Start));
    }
}

#[cfg(feature = "test")]
use crate::exp_circuit::param::OFFSET_INCREMENT;
use crate::tx_circuit::TX_LEN;
#[cfg(feature = "test")]
use crate::util::log2_ceil;

#[cfg(feature = "test")]
impl Block {
    /// Obtains the expected Circuit degree needed in order to be able to test
    /// the EvmCircuit with this block without needing to configure the
    /// `ConstraintSystem`.
    pub fn get_evm_test_circuit_degree(&self) -> u32 {
        let num_rows_required_for_execution_steps: usize =
            EvmCircuit::<Fr>::get_num_rows_required(self);
        let num_rows_required_for_rw_table: usize = self.circuits_params.max_rws;
        let num_rows_required_for_fixed_table: usize = detect_fixed_table_tags(self)
            .iter()
            .map(|tag| tag.build::<Fr>().count())
            .sum();
        let num_rows_required_for_bytecode_table: usize = self
            .bytecodes
            .values()
            .map(|bytecode| bytecode.bytes.len() + 1)
            .sum();
        let num_rows_required_for_copy_table: usize = self
            .copy_events
            .iter()
            .map(|c| c.copy_bytes.bytes.len() * 2)
            .sum();
        let num_rows_required_for_keccak_table: usize = keccak_inputs(self).unwrap().len();
        // tx_table load only does tx padding, no calldata padding
        let num_rows_required_for_tx_table: usize = self.circuits_params.max_txs * TX_LEN
            + self.txs.iter().map(|tx| tx.call_data.len()).sum::<usize>();
        let num_rows_required_for_exp_table: usize = self
            .exp_events
            .iter()
            .map(|e| e.steps.len() * OFFSET_INCREMENT)
            .sum();

        let rows_needed: usize = itertools::max([
            num_rows_required_for_execution_steps,
            num_rows_required_for_rw_table,
            num_rows_required_for_fixed_table,
            num_rows_required_for_bytecode_table,
            num_rows_required_for_copy_table,
            num_rows_required_for_keccak_table,
            num_rows_required_for_tx_table,
            num_rows_required_for_exp_table,
        ])
        .unwrap();

        let k = log2_ceil(EvmCircuit::<Fr>::unusable_rows() + rows_needed);
        log::debug!(
            "num_rows_required_for rw_table={}, fixed_table={}, bytecode_table={}, \
            copy_table={}, keccak_table={}, tx_table={}, exp_table={}",
            num_rows_required_for_rw_table,
            num_rows_required_for_fixed_table,
            num_rows_required_for_bytecode_table,
            num_rows_required_for_copy_table,
            num_rows_required_for_keccak_table,
            num_rows_required_for_tx_table,
            num_rows_required_for_exp_table
        );
        log::debug!("circuit uses k = {}, rows = {}", k, rows_needed);
        k
    }
}

/// Block context for execution
#[derive(Debug, Clone)]
pub struct BlockContext {
    /// The address of the miner for the block
    pub coinbase: Address,
    /// The gas limit of the block
    pub gas_limit: u64,
    /// The number of the block
    pub number: Word,
    /// The timestamp of the block
    pub timestamp: Word,
    /// The difficulty of the block
    pub difficulty: Word,
    /// The base fee, the minimum amount of gas fee for a transaction
    pub base_fee: Word,
    /// The hash of previous blocks
    pub history_hashes: Vec<Word>,
    /// The chain id
    pub chain_id: u64,
    /// Parent block hash
    pub parent_hash: H256,
    /// State root of this block
    pub state_root: H256,
}

impl BlockContext {
    /// Assignments for block table
    pub fn table_assignments<F: Field>(
        &self,
        num_txs: usize,
        cum_num_txs: usize,
        num_all_txs: u64,
        challenges: &Challenges<Value<F>>,
    ) -> Vec<[Value<F>; 3]> {
        let current_block_number = self.number.to_scalar().unwrap();
        let randomness = challenges.evm_word();
        [
            vec![
                [
                    Value::known(F::from(BlockContextFieldTag::Coinbase as u64)),
                    Value::known(current_block_number),
                    Value::known(self.coinbase.to_scalar().unwrap()),
                ],
                [
                    Value::known(F::from(BlockContextFieldTag::Timestamp as u64)),
                    Value::known(current_block_number),
                    Value::known(self.timestamp.to_scalar().unwrap()),
                ],
                [
                    Value::known(F::from(BlockContextFieldTag::Number as u64)),
                    Value::known(current_block_number),
                    Value::known(current_block_number),
                ],
                [
                    Value::known(F::from(BlockContextFieldTag::Difficulty as u64)),
                    Value::known(current_block_number),
                    randomness.map(|rand| rlc::value(&self.difficulty.to_le_bytes(), rand)),
                ],
                [
                    Value::known(F::from(BlockContextFieldTag::GasLimit as u64)),
                    Value::known(current_block_number),
                    Value::known(F::from(self.gas_limit)),
                ],
                [
                    Value::known(F::from(BlockContextFieldTag::BaseFee as u64)),
                    Value::known(current_block_number),
                    randomness
                        .map(|randomness| rlc::value(&self.base_fee.to_le_bytes(), randomness)),
                ],
                [
                    Value::known(F::from(BlockContextFieldTag::ChainId as u64)),
                    Value::known(current_block_number),
                    Value::known(F::from(self.chain_id)),
                ],
                [
                    Value::known(F::from(BlockContextFieldTag::NumTxs as u64)),
                    Value::known(current_block_number),
                    Value::known(F::from(num_txs as u64)),
                ],
                [
                    Value::known(F::from(BlockContextFieldTag::CumNumTxs as u64)),
                    Value::known(current_block_number),
                    Value::known(F::from(cum_num_txs as u64)),
                ],
                [
                    Value::known(F::from(BlockContextFieldTag::NumAllTxs as u64)),
                    Value::known(current_block_number),
                    Value::known(F::from(num_all_txs)),
                ],
            ],
            self.block_hash_assignments(randomness),
        ]
        .concat()
    }

    fn block_hash_assignments<F: Field>(&self, randomness: Value<F>) -> Vec<[Value<F>; 3]> {
        use eth_types::ToWord;

        #[cfg(not(feature = "scroll"))]
        let history_hashes: &[U256] = &self.history_hashes;
        #[cfg(feature = "scroll")]
        let history_hashes: &[U256] = &[]; // block_hash is computed as keccak256(chain_id || block_number)

        let len_history = history_hashes.len();

        history_hashes
            .iter()
            .enumerate()
            .map(|(idx, hash)| {
                let block_number = self
                    .number
                    .low_u64()
                    .checked_sub((len_history - idx) as u64)
                    .unwrap_or_default();
                if block_number + 1 == self.number.low_u64() {
                    debug_assert_eq!(self.parent_hash.to_word(), hash.into());
                }
                [
                    Value::known(F::from(BlockContextFieldTag::BlockHash as u64)),
                    Value::known(F::from(block_number)),
                    randomness.map(|randomness| rlc::value(&hash.to_le_bytes(), randomness)),
                ]
            })
            .collect()
    }
}

impl From<&circuit_input_builder::Blocks> for BlockContexts {
    fn from(block: &circuit_input_builder::Blocks) -> Self {
        Self {
            ctxs: block
                .blocks
                .values()
                .map(|block| {
                    (
                        block.number.as_u64(),
                        BlockContext {
                            coinbase: block.coinbase,
                            gas_limit: block.gas_limit,
                            number: block.number,
                            timestamp: block.timestamp,
                            difficulty: block.difficulty,
                            base_fee: block.base_fee,
                            history_hashes: block.history_hashes.clone(),
                            chain_id: block.chain_id,
                            parent_hash: block.parent_hash,
                            state_root: block.state_root,
                        },
                    )
                })
                .collect::<BTreeMap<_, _>>(),
        }
    }
}

/// Build a witness block
pub fn block_convert(
    block: &circuit_input_builder::Blocks,
    code_db: &eth_types::state_db::CodeDB,
) -> Result<Block, Error> {
    let rws = RwMap::from(&block.container);
    rws.check_value()?;
    let num_txs = block.txs().len();
    let last_block_num = block.last_block_num().unwrap_or_default();
    let chain_id = block.chain_id();
    rws.check_rw_counter_sanity();
    if block
        .block_steps
        .end_block_step
        .bus_mapping_instance
        .is_empty()
    {
        return Err(Error::InternalError(
            "invalid end_block. Forget to call CircuitInputBuilder::set_end_block()?",
        ));
    }
    let padding_step = step_convert(&block.block_steps.padding_step, last_block_num);
    let end_block_step = step_convert(&block.block_steps.end_block_step, last_block_num);
    log::trace!(
        "witness block: padding_step {:?}, end_block_step {:?}",
        padding_step,
        end_block_step
    );
    let max_rws = if block.circuits_params.max_rws == 0 {
        end_block_step.rw_counter + end_block_step.rw_indices.len() + 1
    } else {
        block.circuits_params.max_rws
    };

    let mpt_updates = MptUpdates::from_unsorted_rws_with_mock_state_roots(
        &rws.table_assignments_unsorted(),
        block.prev_state_root,
        block.end_state_root(),
    );

    let _withdraw_root_check_rw = if end_block_step.rw_counter == 0 {
        0
    } else {
        end_block_step.rw_counter + 1
    };
    let total_tx_as_txid = num_txs;
    let withdraw_root_entry = mpt_updates.get(&super::rw::Rw::AccountStorage {
        tx_id: total_tx_as_txid,
        account_address: *bus_mapping::l2_predeployed::message_queue::ADDRESS,
        storage_key: *bus_mapping::l2_predeployed::message_queue::WITHDRAW_TRIE_ROOT_SLOT,
        // following field is not used in Mpt::Key so we just fill them arbitrarily
        rw_counter: 0,
        is_write: false,
        value: U256::zero(),
        value_prev: U256::zero(),
        committed_value: U256::zero(),
    });
    if let Some(entry) = withdraw_root_entry {
        let (withdraw_root, _) = entry.values();
        if block.withdraw_root != withdraw_root {
            log::error!(
                "new withdraw root non consistent ({:#x}, vs ,{:#x})",
                block.withdraw_root,
                withdraw_root,
            );
        }
    } else {
        log::error!("withdraw root is not avaliable");
    }

<<<<<<< HEAD
    let sequencer_root_entry = mpt_updates.get(&super::rw::Rw::AccountStorage {
        tx_id: total_tx_as_txid,
        account_address: *bus_mapping::l2_predeployed::l2_sequencer_set::ADDRESS,
        storage_key: *bus_mapping::l2_predeployed::l2_sequencer_set::SEQUENCER_SET_ROOT_SLOT,
        // following field is not used in Mpt::Key so we just fill them arbitrarily
        rw_counter: 0,
        is_write: false,
        value: U256::zero(),
        value_prev: U256::zero(),
        committed_value: U256::zero(),
    });
    if let Some(entry) = sequencer_root_entry {
        let (sequencer_root, _) = entry.values();
        if block.sequencer_root != sequencer_root {
            log::error!(
                "new sequencer root non consistent ({:#x}, vs ,{:#x})",
                block.sequencer_root,
                sequencer_root,
            );
        }
    } else {
        log::error!("sequencer root is not avaliable");
    }

    Ok(Block {
        _marker: Default::default(),
        context: block.into(),
=======
    let block = Block {
        context: BlockContexts::from(block),
>>>>>>> fc2d62fa
        rws,
        txs: block
            .txs()
            .iter()
            .enumerate()
            .map(|(idx, tx)| {
                let next_block_num = if idx + 1 < num_txs {
                    block.txs()[idx + 1].block_num
                } else {
                    last_block_num + 1
                };
                tx_convert(tx, idx + 1, chain_id, next_block_num)
            })
            .collect(),
        sigs: block.txs().iter().map(|tx| tx.signature).collect(),
        padding_step,
        end_block_step,
        bytecodes: code_db
            .0
            .iter()
            .map(|(code_hash, bytes)| {
                let hash = Word::from_big_endian(code_hash.as_bytes());
                (
                    hash,
                    Bytecode {
                        hash,
                        bytes: bytes.clone(),
                    },
                )
            })
            .collect(),
        copy_events: block.copy_events.clone(),
        exp_events: block.exp_events.clone(),
        sha3_inputs: block.sha3_inputs.clone(),
        circuits_params: CircuitsParams {
            max_rws,
            ..block.circuits_params
        },
        prev_state_root: block.prev_state_root,
        withdraw_root: block.withdraw_root,
        prev_withdraw_root: block.prev_withdraw_root,
<<<<<<< HEAD
        sequencer_root: block.sequencer_root,
        prev_sequencer_root: block.prev_sequencer_root,
        keccak_inputs: circuit_input_builder::keccak_inputs(block, code_db)?,
=======
>>>>>>> fc2d62fa
        mpt_updates,
        chain_id,
        start_l1_queue_index: block.start_l1_queue_index,
        precompile_events: block.precompile_events.clone(),
    };
    Ok(block)
}<|MERGE_RESOLUTION|>--- conflicted
+++ resolved
@@ -61,15 +61,10 @@
     pub withdraw_root: Word,
     /// Withdraw roof of the previous block
     pub prev_withdraw_root: Word,
-<<<<<<< HEAD
     /// Sequencer root
     pub sequencer_root: Word,
     /// Sequencer roof of the previous block
     pub prev_sequencer_root: Word,
-    /// Keccak inputs
-    pub keccak_inputs: Vec<Vec<u8>>,
-=======
->>>>>>> fc2d62fa
     /// Mpt updates
     pub mpt_updates: MptUpdates,
     /// Chain ID
@@ -570,38 +565,8 @@
         log::error!("withdraw root is not avaliable");
     }
 
-<<<<<<< HEAD
-    let sequencer_root_entry = mpt_updates.get(&super::rw::Rw::AccountStorage {
-        tx_id: total_tx_as_txid,
-        account_address: *bus_mapping::l2_predeployed::l2_sequencer_set::ADDRESS,
-        storage_key: *bus_mapping::l2_predeployed::l2_sequencer_set::SEQUENCER_SET_ROOT_SLOT,
-        // following field is not used in Mpt::Key so we just fill them arbitrarily
-        rw_counter: 0,
-        is_write: false,
-        value: U256::zero(),
-        value_prev: U256::zero(),
-        committed_value: U256::zero(),
-    });
-    if let Some(entry) = sequencer_root_entry {
-        let (sequencer_root, _) = entry.values();
-        if block.sequencer_root != sequencer_root {
-            log::error!(
-                "new sequencer root non consistent ({:#x}, vs ,{:#x})",
-                block.sequencer_root,
-                sequencer_root,
-            );
-        }
-    } else {
-        log::error!("sequencer root is not avaliable");
-    }
-
-    Ok(Block {
-        _marker: Default::default(),
-        context: block.into(),
-=======
     let block = Block {
         context: BlockContexts::from(block),
->>>>>>> fc2d62fa
         rws,
         txs: block
             .txs()
@@ -643,12 +608,8 @@
         prev_state_root: block.prev_state_root,
         withdraw_root: block.withdraw_root,
         prev_withdraw_root: block.prev_withdraw_root,
-<<<<<<< HEAD
         sequencer_root: block.sequencer_root,
         prev_sequencer_root: block.prev_sequencer_root,
-        keccak_inputs: circuit_input_builder::keccak_inputs(block, code_db)?,
-=======
->>>>>>> fc2d62fa
         mpt_updates,
         chain_id,
         start_l1_queue_index: block.start_l1_queue_index,
