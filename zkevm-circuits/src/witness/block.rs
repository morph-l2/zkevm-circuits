--- conflicted
+++ resolved
@@ -593,18 +593,7 @@
         chain_id,
         start_l1_queue_index: block.start_l1_queue_index,
         precompile_events: block.precompile_events.clone(),
-<<<<<<< HEAD
-        batch_commit: Word::zero(),
-        challenge_point: challenge_point,
-        index: 0,
-        partial_result: partial_result,
-=======
         blob: BlockBlob::default(),
-        // batch_commit: Word::zero(),
-        // challenge_point: Word::zero(),
-        // index: 0,
-        // partial_result: Word::zero(),
->>>>>>> bdfacb82
     })
 }
 
