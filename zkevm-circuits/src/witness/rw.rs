--- conflicted
+++ resolved
@@ -41,25 +41,13 @@
             debug_assert_eq!(idx, rw_counter - 1);
         }
     }
-<<<<<<< HEAD
-    /// ..
-=======
     /// Check value in the same way like StateCircuit
->>>>>>> d4b790e9
     pub fn check_value(&self) {
         let mock_rand = Fr::from(0x1000u64);
         let err_msg_first = "first access reads don't change value";
         let err_msg_non_first = "non-first access reads don't change value";
         let rows = self.table_assignments();
-<<<<<<< HEAD
-        let updates = MptUpdates::from_rws_with_mock_state_roots(
-            &rows,
-            0xcafeu64.into(),
-            0xdeadbeefu64.into(),
-        );
-=======
         let updates = MptUpdates::mock_from(&rows);
->>>>>>> d4b790e9
         let mut errs = Vec::new();
         for idx in 1..rows.len() {
             let row = &rows[idx];
@@ -97,11 +85,6 @@
                 }
             }
         }
-<<<<<<< HEAD
-        log::debug!("rw value check err num: {}", errs.len());
-        for e in errs {
-            log::debug!("err is {:?}", e);
-=======
         if !errs.is_empty() {
             log::error!("after rw value check, err num: {}", errs.len());
             for (idx, err_msg, row, prev_row) in errs {
@@ -113,7 +96,59 @@
                     prev_row
                 );
             }
->>>>>>> d4b790e9
+        }
+    }
+    /// ..
+    pub fn check_value(&self) {
+        let mock_rand = Fr::from(0x1000u64);
+        let err_msg_first = "first access reads don't change value";
+        let err_msg_non_first = "non-first access reads don't change value";
+        let rows = self.table_assignments();
+        let updates = MptUpdates::from_rws_with_mock_state_roots(
+            &rows,
+            0xcafeu64.into(),
+            0xdeadbeefu64.into(),
+        );
+        let mut errs = Vec::new();
+        for idx in 1..rows.len() {
+            let row = &rows[idx];
+            let prev_row = &rows[idx - 1];
+            let is_first = {
+                let key = |row: &Rw| {
+                    (
+                        row.tag() as u64,
+                        row.id().unwrap_or_default(),
+                        row.address().unwrap_or_default(),
+                        row.field_tag().unwrap_or_default(),
+                        row.storage_key().unwrap_or_default(),
+                    )
+                };
+                key(prev_row) != key(row)
+            };
+            if !row.is_write() {
+                let value = row.value_assignment::<Fr>(mock_rand);
+                if is_first {
+                    // value == init_value
+                    let init_value = updates
+                        .get(row)
+                        .map(|u| u.value_assignments(mock_rand).1)
+                        .unwrap_or_default();
+                    if value != init_value {
+                        errs.push((idx, err_msg_first, *row, *prev_row));
+                    }
+                } else {
+                    // value == prev_value
+                    let prev_value = prev_row.value_assignment::<Fr>(mock_rand);
+
+                    if value != prev_value {
+                        errs.push((idx, err_msg_non_first, *row, *prev_row));
+                    }
+                }
+            }
+        }
+        log::debug!("rw value check err num: {}", errs.len());
+        for e in errs {
+            log::debug!("err is {:?}", e);
         }
     }
     /// Calculates the number of Rw::Start rows needed.
