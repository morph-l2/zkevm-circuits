//! Public Input Circuit implementation

use std::iter;
use std::marker::PhantomData;

use crate::table::TxTable;
use crate::table::{BlockTable, KeccakTable, LookupTable};
use bus_mapping::circuit_input_builder::get_dummy_tx_hash;
use eth_types::{Address, Field, ToBigEndian, Word};
use eth_types::{Hash, H256};
use ethers_core::utils::keccak256;
use halo2_proofs::plonk::{Assigned, Expression, Fixed, Instance};

#[cfg(feature = "onephase")]
use halo2_proofs::plonk::FirstPhase as SecondPhase;
#[cfg(not(feature = "onephase"))]
use halo2_proofs::plonk::SecondPhase;

use crate::evm_circuit::util::constraint_builder::BaseConstraintBuilder;
use crate::state_circuit::StateCircuitExports;
#[cfg(feature = "reject-eip2718")]
use crate::tx_circuit::{TX_HASH_OFFSET, TX_LEN};
use crate::util::{Challenges, SubCircuit, SubCircuitConfig};
use crate::witness::{self, Block, BlockContext, BlockContexts, Transaction};
use bus_mapping::util::read_env_var;
use gadgets::util::{not, select, Expr};
use halo2_proofs::circuit::{Cell, RegionIndex};
use halo2_proofs::{
    circuit::{AssignedCell, Layouter, Region, Value},
    plonk::{Advice, Column, ConstraintSystem, Error, Selector},
    poly::Rotation,
};
use once_cell::sync::Lazy;

#[cfg(any(feature = "test", test, feature = "test-circuits"))]
use halo2_proofs::{circuit::SimpleFloorPlanner, plonk::Circuit};

/// Fixed by the spec
const BLOCK_LEN: usize = 10;
const NUM_HISTORY_HASHES: usize = 1;
const BYTE_POW_BASE: u64 = 256;
const BLOCK_HEADER_BYTES_NUM: usize = 124;
const KECCAK_DIGEST_SIZE: usize = 32;
const RPI_CELL_IDX: usize = 0;
const RPI_RLC_ACC_CELL_IDX: usize = 1;
const ZERO_BYTE_GAS_COST: u64 = 4;
const NONZERO_BYTE_GAS_COST: u64 = 16;

const PARENT_HASH_OFFSET: usize = 9;
const BLOCK_NUM_OFFSET: usize = 2;
const TIMESTAMP_OFFSET: usize = 1;
const BASE_FEE_OFFSET: usize = 5;
const GAS_LIMIT_OFFSET: usize = 4;
const NUM_TXS_OFFSET: usize = 7;

pub(crate) static CHAIN_ID: Lazy<u64> = Lazy::new(|| read_env_var("CHAIN_ID", 0));
pub(crate) static COINBASE: Lazy<Address> = Lazy::new(|| read_env_var("COINBASE", Address::zero()));

/// PublicData contains all the values that the PiCircuit receives as input
#[derive(Debug, Clone)]
pub struct PublicData {
    /// chain id
    pub chain_id: Word,
    /// Block Transactions
    pub transactions: Vec<Transaction>,
    /// Block contexts
    pub block_ctxs: BlockContexts,
    /// Previous State Root
    pub prev_state_root: Hash,
    /// Withdraw Trie Root
    pub withdraw_trie_root: Hash,
}

impl Default for PublicData {
    fn default() -> Self {
        PublicData {
            chain_id: Word::default(),
            transactions: vec![],
            prev_state_root: H256::zero(),
            withdraw_trie_root: H256::zero(),
            block_ctxs: Default::default(),
        }
    }
}

impl PublicData {
    /// Compute the raw_public_inputs bytes from the verifier's perspective.
    fn raw_public_input_bytes(&self, max_txs: usize) -> Vec<u8> {
        let dummy_tx_hash = get_dummy_tx_hash(self.chain_id.as_u64());
        let withdraw_trie_root = self.withdraw_trie_root;

        let result = iter::empty()
            // state roots
            .chain(self.prev_state_root.to_fixed_bytes())
            .chain(
                self.block_ctxs
                    .ctxs
                    .last_key_value()
                    .map(|(_, blk)| blk.eth_block.state_root)
                    .unwrap_or(self.prev_state_root)
                    .to_fixed_bytes(),
            )
            // withdraw trie root
            .chain(withdraw_trie_root.to_fixed_bytes())
            .chain(self.block_ctxs.ctxs.iter().flat_map(|(block_num, block)| {
                let num_txs = self
                    .transactions
                    .iter()
                    .filter(|tx| tx.block_number == *block_num)
                    .count() as u16;
                let parent_hash = block.eth_block.parent_hash;
                log::debug!(
                    "block.history_hashes.len() = {}, parent_hash = {}",
                    block.history_hashes.len(),
                    parent_hash
                );
                // TODO: use reasonable method to get this data
                let num_l1_msgs = 0_u16; // 0 for now

                iter::empty()
                    // Block Values
                    .chain(
                        block
                            .eth_block
                            .hash
                            .expect("block.eth_block.hash should be some")
                            .to_fixed_bytes(),
                    )
                    .chain(parent_hash.to_fixed_bytes()) // parent hash
                    .chain(block.number.as_u64().to_be_bytes())
                    .chain(block.timestamp.as_u64().to_be_bytes())
                    .chain(block.base_fee.to_be_bytes())
                    .chain(block.gas_limit.to_be_bytes())
                    .chain(num_txs.to_be_bytes())
                    .chain(num_l1_msgs.to_be_bytes())
            }))
            // Tx Hashes
            .chain(
                self.transactions
                    .iter()
                    .flat_map(|tx| tx.hash.to_fixed_bytes()),
            )
            .chain(
                (0..(max_txs - self.transactions.len()))
                    .into_iter()
                    .flat_map(|_| dummy_tx_hash.to_fixed_bytes()),
            )
            .collect::<Vec<u8>>();

        assert_eq!(
            result.len(),
            BLOCK_HEADER_BYTES_NUM * self.block_ctxs.ctxs.len()
                + KECCAK_DIGEST_SIZE * 3
                + KECCAK_DIGEST_SIZE * max_txs
        );
        result
    }

    fn get_pi(&self, max_txs: usize) -> H256 {
        let rpi_bytes = self.raw_public_input_bytes(max_txs);
        let rpi_keccak = keccak256(rpi_bytes);
        H256(rpi_keccak)
    }
}

/// Config for PiCircuit
#[derive(Clone, Debug)]
pub struct PiCircuitConfig<F: Field> {
    /// Max number of supported transactions
    max_txs: usize,
    /// Max number of supported calldata bytes
    max_calldata: usize,
    /// Max number of supported inner blocks in a batch
    max_inner_blocks: usize,

    raw_public_inputs: Column<Advice>, // block, history_hashes, states, tx hashes
    rpi_field_bytes: Column<Advice>,   // rpi in bytes
    rpi_field_bytes_acc: Column<Advice>,
    rpi_rlc_acc: Column<Advice>, // RLC(rpi) as the input to Keccak table
    rpi_length_acc: Column<Advice>,

    is_rpi_padding: Column<Advice>,
    real_rpi: Column<Advice>,

    q_field_start: Selector,
    q_field_step: Selector,
    is_field_rlc: Column<Fixed>,
    q_field_end: Selector,

    q_start: Selector,
    q_not_end: Selector,
    q_keccak: Selector,

    pi: Column<Instance>, // hi(keccak(rpi)), lo(keccak(rpi))

    // External tables
    block_table: BlockTable,
    tx_table: TxTable,
    keccak_table: KeccakTable,

    pub(crate) state_roots: Option<StateCircuitExports<Assigned<F>>>,

    _marker: PhantomData<F>,
}

/// Circuit configuration arguments
pub struct PiCircuitConfigArgs<F: Field> {
    /// Max number of supported transactions
    pub max_txs: usize,
    /// Max number of supported calldata bytes
    pub max_calldata: usize,
    /// Max number of supported blocks in a batch
    pub max_inner_blocks: usize,
    /// TxTable
    pub tx_table: TxTable,
    /// BlockTable
    pub block_table: BlockTable,
    /// Keccak Table
    pub keccak_table: KeccakTable,
    /// Challenges
    pub challenges: Challenges<Expression<F>>,
}

impl<F: Field> SubCircuitConfig<F> for PiCircuitConfig<F> {
    type ConfigArgs = PiCircuitConfigArgs<F>;

    /// Return a new PiCircuitConfig
    fn new(
        meta: &mut ConstraintSystem<F>,
        Self::ConfigArgs {
            max_txs,
            max_calldata,
            max_inner_blocks,
            block_table,
            tx_table,
            keccak_table,
            challenges,
        }: Self::ConfigArgs,
    ) -> Self {
        let rpi = meta.advice_column_in(SecondPhase);
        let rpi_bytes = meta.advice_column();
        let rpi_bytes_acc = meta.advice_column_in(SecondPhase);
        let rpi_rlc_acc = meta.advice_column_in(SecondPhase);
        let rpi_length_acc = meta.advice_column();
        let is_rpi_padding = meta.advice_column();
        let real_rpi = meta.advice_column_in(SecondPhase);

        let pi = meta.instance_column();

        // Annotate table columns
        tx_table.annotate_columns(meta);
        block_table.annotate_columns(meta);

        let q_field_start = meta.complex_selector();
        let q_field_step = meta.complex_selector();
        let q_field_end = meta.complex_selector();
        let is_field_rlc = meta.fixed_column();

        let q_start = meta.complex_selector();
        let q_not_end = meta.complex_selector();
        let q_keccak = meta.complex_selector();

        meta.enable_equality(rpi);
        meta.enable_equality(real_rpi);
        meta.enable_equality(rpi_rlc_acc);
        meta.enable_equality(block_table.value); // copy block to rpi
        meta.enable_equality(tx_table.value); // copy tx hashes to rpi
        meta.enable_equality(pi);

        // field bytes
        meta.create_gate(
            "rpi_bytes_acc[i+1] = rpi_bytes_acc[i] * t + rpi_bytes[i+1]",
            |meta| {
                let q_field_step = meta.query_selector(q_field_step);
                let bytes_acc_next = meta.query_advice(rpi_bytes_acc, Rotation::next());
                let bytes_acc = meta.query_advice(rpi_bytes_acc, Rotation::cur());
                let bytes_next = meta.query_advice(rpi_bytes, Rotation::next());
                let is_field_rlc = meta.query_fixed(is_field_rlc, Rotation::next());
                let evm_rand = challenges.evm_word();
                let t = select::expr(is_field_rlc, evm_rand, BYTE_POW_BASE.expr());

                vec![q_field_step * (bytes_acc_next - (bytes_acc * t + bytes_next))]
            },
        );
        meta.create_gate("rpi_bytes_acc = rpi_bytes for field start", |meta| {
            let q_field_start = meta.query_selector(q_field_start);
            let rpi_field_bytes_acc = meta.query_advice(rpi_bytes_acc, Rotation::cur());
            let rpi_field_bytes = meta.query_advice(rpi_bytes, Rotation::cur());

            vec![q_field_start * (rpi_field_bytes_acc - rpi_field_bytes)]
        });
        meta.create_gate("rpi_bytes_acc = rpi for field end", |meta| {
            let q_field_end = meta.query_selector(q_field_end);
            let rpi_bytes_acc = meta.query_advice(rpi_bytes_acc, Rotation::cur());
            let rpi = meta.query_advice(rpi, Rotation::cur());

            vec![q_field_end * (rpi - rpi_bytes_acc)]
        });
        meta.create_gate("rpi_next = rpi", |meta| {
            let q_field_step = meta.query_selector(q_field_step);
            let rpi_next = meta.query_advice(rpi, Rotation::next());
            let rpi = meta.query_advice(rpi, Rotation::cur());

            vec![q_field_step * (rpi_next - rpi)]
        });

        // rpi_rlc
        meta.create_gate(
            "rpi_rlc_acc[i+1] = keccak_rand * rpi_rlc_acc[i] + rpi_bytes[i+1]",
            |meta| {
                // if is_rpi_padding is true, then
                //   q_not_end * row_next.rpi_rlc_acc ==
                //   (q_not_end * row.rpi_rlc_acc * keccak_rand + row_next.rpi_bytes)
                // else,
                //   q_not_end * row_next.rpi_rlc_acc == q_not_end * row.rpi_rlc_acc
                let mut cb = BaseConstraintBuilder::default();
                let is_rpi_padding = meta.query_advice(is_rpi_padding, Rotation::next());
                let rpi_rlc_acc_cur = meta.query_advice(rpi_rlc_acc, Rotation::cur());
                let rpi_bytes_next = meta.query_advice(rpi_bytes, Rotation::next());
                let keccak_rand = challenges.keccak_input();

                cb.require_equal(
                    "rpi_rlc_acc' = is_rpi_padding ? rpi_rlc_acc : rpi_rlc_acc * r + rpi_bytes'",
                    meta.query_advice(rpi_rlc_acc, Rotation::next()),
                    select::expr(
                        is_rpi_padding.expr(),
                        rpi_rlc_acc_cur.expr(),
                        rpi_rlc_acc_cur * keccak_rand + rpi_bytes_next,
                    ),
                );

                cb.require_equal(
                    "rpi_length_acc' = rpi_length_acc + (is_rpi_padding ? 0 : 1)",
                    meta.query_advice(rpi_length_acc, Rotation::next()),
                    meta.query_advice(rpi_length_acc, Rotation::cur())
                        + select::expr(is_rpi_padding, 0.expr(), 1.expr()),
                );

                cb.gate(meta.query_selector(q_not_end))
            },
        );
        meta.create_gate("rpi_rlc_acc[0] = rpi_bytes[0]", |meta| {
            let q_start = meta.query_selector(q_start);
            let rpi_rlc_acc = meta.query_advice(rpi_rlc_acc, Rotation::cur());
            let rpi_bytes = meta.query_advice(rpi_bytes, Rotation::cur());

            vec![q_start * (rpi_rlc_acc - rpi_bytes)]
        });
        meta.create_gate("real rpi", |meta| {
            let mut cb = BaseConstraintBuilder::default();

            cb.require_boolean(
                "is_rpi_padding is boolean",
                meta.query_advice(is_rpi_padding, Rotation::cur()),
            );

            cb.require_equal(
                "real_rpi == not(is_rpi_padding) * rpi",
                meta.query_advice(real_rpi, Rotation::cur()),
                not::expr(meta.query_advice(is_rpi_padding, Rotation::cur()))
                    * meta.query_advice(rpi, Rotation::cur()),
            );

            cb.gate(meta.query_selector(q_not_end))
        });

        meta.lookup_any("keccak(rpi)", |meta| {
            let is_enabled = meta.query_advice(keccak_table.is_enabled, Rotation::cur());
            let input_rlc = meta.query_advice(keccak_table.input_rlc, Rotation::cur());
            let input_len = meta.query_advice(keccak_table.input_len, Rotation::cur());
            let output_rlc = meta.query_advice(keccak_table.output_rlc, Rotation::cur());
            let q_keccak = meta.query_selector(q_keccak);

            let rpi_rlc = meta.query_advice(rpi, Rotation::cur());
            let rpi_length = meta.query_advice(rpi_length_acc, Rotation::cur());
            let output = meta.query_advice(rpi_rlc_acc, Rotation::cur());

            vec![
                (q_keccak.expr() * 1.expr(), is_enabled),
                (q_keccak.expr() * rpi_rlc, input_rlc),
                (
                    q_keccak.expr()
                        // * (BLOCK_HEADER_BYTES_NUM + max_txs * KECCAK_DIGEST_SIZE).expr(),
                        * rpi_length,
                    input_len,
                ),
                (q_keccak * output, output_rlc),
            ]
        });

        // The 32 bytes of keccak output are combined into (hi, lo)
        //  where r = challenges.evm_word().
        // And the layout will be like this.
        // | rpi | rpi_bytes | rpi_bytes_acc | rpi_rlc_acc |
        // | hi  |    b31    |      b31      |     b31     |
        // | hi  |    b30    | b31*2^8 + b30 | b31*r + b30 |
        // | hi  |    ...    |      ...      |     ...     |
        // | hi  |    b16    | b31*2^120+... | b31*r^15+...|
        // | lo  |    b15    |      b15      | b31*r^16+...|
        // | lo  |    b14    | b15*2^8 + b14 | b31*r^17+...|
        // | lo  |    ...    |      ...      |     ...     |
        // | lo  |     b0    | b15*2^120+... | b31*r^31+...|

        // TODO: add constraints on block_table.value for tag = 'CumNumTxs'.
        //       cur_block.cum_num_txs = prev_block.cum_num_txs + cur_block.num_txs

        Self {
            max_txs,
            max_calldata,
            max_inner_blocks,
            block_table,
            tx_table,
            keccak_table,
            raw_public_inputs: rpi,
            rpi_field_bytes: rpi_bytes,
            rpi_field_bytes_acc: rpi_bytes_acc,
            rpi_rlc_acc,
            rpi_length_acc,
            is_rpi_padding,
            real_rpi,
            q_field_start,
            q_field_step,
            is_field_rlc,
            q_field_end,
            q_start,
            q_not_end,
            q_keccak,
            pi,
            _marker: PhantomData,
            state_roots: None,
        }
    }
}

impl<F: Field> PiCircuitConfig<F> {
    #[allow(clippy::type_complexity)]
    fn assign(
        &self,
        region: &mut Region<'_, F>,
        public_data: &PublicData,
        challenges: &Challenges<Value<F>>,
    ) -> Result<(AssignedCell<F, F>, AssignedCell<F, F>), Error> {
        let block_values = &public_data.block_ctxs;
        let tx_hashes = public_data
            .transactions
            .iter()
            .map(|tx| tx.hash)
            .collect::<Vec<H256>>();

        let mut offset = 0;
        let mut rpi_length_acc = 0u64;
        let mut block_copy_cells = vec![];
        let mut tx_copy_cells = vec![];
        let mut block_table_offset = 1; // first row of block is all-zeros.
        let mut rpi_rlc_acc = Value::known(F::zero());
        let dummy_tx_hash = get_dummy_tx_hash(public_data.chain_id.as_u64());

        self.q_start.enable(region, offset)?;

        // assign state roots
        // previous_state_root before applying this batch
        let prev_state_cells = self.assign_field_in_pi(
            region,
            &mut offset,
            &public_data.prev_state_root.to_fixed_bytes(),
            &mut rpi_rlc_acc,
            &mut rpi_length_acc,
            false,
            false,
            challenges,
            false,
        )?;

        // state_root after applying this batch
        let next_state_root = block_values
            .ctxs
            .last_key_value()
            .map(|(_, blk)| blk.eth_block.state_root)
            .unwrap_or(public_data.prev_state_root);
        log::debug!(
            "assign pi circuit prev_state_root {:?} next_state_root {:?}",
            public_data.prev_state_root,
            next_state_root
        );
        let next_state_cells = self.assign_field_in_pi(
            region,
            &mut offset,
            &next_state_root.to_fixed_bytes(),
            &mut rpi_rlc_acc,
            &mut rpi_length_acc,
            false,
            false,
            challenges,
            false,
        )?;

        let withdraw_trie_root = Word::zero();
        self.assign_field_in_pi(
            region,
            &mut offset,
            &withdraw_trie_root.to_be_bytes(),
            &mut rpi_rlc_acc,
            &mut rpi_length_acc,
            false,
            false,
            challenges,
            false,
        )?;

        // copy state roots to pi circuit when we are in super circuit.
        if self.state_roots.is_some() {
            log::debug!("connect state roots {:?}", self.state_roots);
            let state_roots = self.state_roots.clone().unwrap();
            region.constrain_equal(
                prev_state_cells[RPI_CELL_IDX].cell(),
                state_roots.start_state_root.0,
            )?;
            region.constrain_equal(
                next_state_cells[RPI_CELL_IDX].cell(),
                state_roots.end_state_root.0,
            )?;
        } else {
            log::warn!("state roots are not set, skip connection with state circuit");
        }

        for (i, block) in block_values
            .ctxs
            .values()
            .cloned()
            .chain(
                (block_values.ctxs.len()..self.max_inner_blocks)
                    .into_iter()
                    .map(|_| BlockContext::default()),
            )
            .enumerate()
        {
            let block_hash = if i < block_values.ctxs.len() {
                block.eth_block.hash.expect("eth_block.hash should be some")
            } else {
                H256::zero()
            };
            let parent_hash = block.eth_block.parent_hash;
            log::debug!(
                "block.history_hashes.len() = {}, parent hash = {}",
                block.history_hashes.len(),
                parent_hash
            );

            let is_rpi_padding = i >= block_values.ctxs.len();
            let num_txs = public_data
                .transactions
                .iter()
                .filter(|tx| tx.block_number == block.number.as_u64())
                .count() as u16;
            // FIXME: this should be assigned in the future
            let num_l1_msgs = 0_u16;

            // Assign fields in block table
            // block hash
            self.assign_field_in_pi(
                region,
                &mut offset,
                &block_hash.to_fixed_bytes(),
                &mut rpi_rlc_acc,
                &mut rpi_length_acc,
                true,
                is_rpi_padding,
                challenges,
                false,
            )?;

            // parent hash
            let mut cells = self.assign_field_in_pi(
                region,
                &mut offset,
                &parent_hash.to_fixed_bytes(),
                &mut rpi_rlc_acc,
                &mut rpi_length_acc,
                true,
                is_rpi_padding,
                challenges,
                false,
            )?;
            block_copy_cells.push((
                cells[RPI_CELL_IDX].clone(),
                block_table_offset + PARENT_HASH_OFFSET,
            ));

            // number
            cells = self.assign_field_in_pi(
                region,
                &mut offset,
                &block.number.as_u64().to_be_bytes(),
                &mut rpi_rlc_acc,
                &mut rpi_length_acc,
                true,
                is_rpi_padding,
                challenges,
                false,
            )?;
            block_copy_cells.push((
                cells[RPI_CELL_IDX].clone(),
                block_table_offset + BLOCK_NUM_OFFSET,
            ));

            // timestamp
            cells = self.assign_field_in_pi(
                region,
                &mut offset,
                &block.timestamp.as_u64().to_be_bytes(),
                &mut rpi_rlc_acc,
                &mut rpi_length_acc,
                true,
                is_rpi_padding,
                challenges,
                false,
            )?;
            block_copy_cells.push((
                cells[RPI_CELL_IDX].clone(),
                block_table_offset + TIMESTAMP_OFFSET,
            ));

            // base_fee
            cells = self.assign_field_in_pi(
                region,
                &mut offset,
                &block.base_fee.to_be_bytes(),
                &mut rpi_rlc_acc,
                &mut rpi_length_acc,
                true,
                is_rpi_padding,
                challenges,
                false,
            )?;
            block_copy_cells.push((
                cells[RPI_CELL_IDX].clone(),
                block_table_offset + BASE_FEE_OFFSET,
            ));

            // gas_limit
            cells = self.assign_field_in_pi(
                region,
                &mut offset,
                &block.gas_limit.to_be_bytes(),
                &mut rpi_rlc_acc,
                &mut rpi_length_acc,
                true,
                is_rpi_padding,
                challenges,
                false,
            )?;
            block_copy_cells.push((
                cells[RPI_CELL_IDX].clone(),
                block_table_offset + GAS_LIMIT_OFFSET,
            ));

            // num_txs
            cells = self.assign_field_in_pi(
                region,
                &mut offset,
                &num_txs.to_be_bytes(),
                &mut rpi_rlc_acc,
                &mut rpi_length_acc,
                true,
                is_rpi_padding,
                challenges,
                false,
            )?;
            block_copy_cells.push((
                cells[RPI_CELL_IDX].clone(),
                block_table_offset + NUM_TXS_OFFSET,
            ));

            // num_l1_msgs
            self.assign_field_in_pi(
                region,
                &mut offset,
                &num_l1_msgs.to_be_bytes(),
                &mut rpi_rlc_acc,
                &mut rpi_length_acc,
                true,
                is_rpi_padding,
                challenges,
                false,
            )?;

            block_table_offset += BLOCK_LEN;
        }
        debug_assert_eq!(
            offset,
            32 * 3 + BLOCK_HEADER_BYTES_NUM * self.max_inner_blocks
        );

        // assign tx hashes
        let num_txs = tx_hashes.len();
        let mut rpi_rlc_cell = None;
        for tx_hash in tx_hashes.into_iter().chain(
            (0..self.max_txs - num_txs)
                .into_iter()
                .map(|_| dummy_tx_hash),
        ) {
            let cells = self.assign_field_in_pi(
                region,
                &mut offset,
                &tx_hash.to_fixed_bytes(),
                &mut rpi_rlc_acc,
                &mut rpi_length_acc,
                false,
                false,
                challenges,
                false,
            )?;
            tx_copy_cells.push(cells[RPI_CELL_IDX].clone());
            rpi_rlc_cell = Some(cells[RPI_RLC_ACC_CELL_IDX].clone());
        }

        debug_assert_eq!(
            offset,
            BLOCK_HEADER_BYTES_NUM * self.max_inner_blocks
                + KECCAK_DIGEST_SIZE * 3
                + KECCAK_DIGEST_SIZE * self.max_txs
        );

        for i in 0..(offset - 1) {
            self.q_not_end.enable(region, i)?;
        }

        for (block_cell, row_offset) in block_copy_cells.into_iter() {
            region.constrain_equal(
                block_cell.cell(),
                Cell {
                    region_index: RegionIndex(0), // FIXME: this is not safe
                    row_offset,
                    column: self.block_table.value.into(),
                },
            )?;
        }
        #[cfg(feature = "reject-eip2718")]
        for (i, tx_hash_cell) in tx_copy_cells.into_iter().enumerate() {
            region.constrain_equal(
                tx_hash_cell.cell(),
                Cell {
                    region_index: RegionIndex(1), // FIXME: this is not safe
                    row_offset: i * TX_LEN + TX_HASH_OFFSET,
                    column: self.tx_table.value.into(),
                },
            )?;
        }
        // assign rpi_acc, keccak_rpi
        let keccak_row = offset;
        let rpi_rlc_cell = rpi_rlc_cell.unwrap();
        rpi_rlc_cell.copy_advice(
            || "keccak(rpi)_input",
            region,
            self.raw_public_inputs,
            keccak_row,
        )?;
        let keccak = public_data.get_pi(self.max_txs);
        let keccak_rlc =
            keccak
                .to_fixed_bytes()
                .iter()
                .fold(Value::known(F::zero()), |acc, byte| {
                    acc.zip(challenges.evm_word())
                        .and_then(|(acc, rand)| Value::known(acc * rand + F::from(*byte as u64)))
                });
        region.assign_advice(
            || "rpi_length_acc",
            self.rpi_length_acc,
            keccak_row,
            || Value::known(F::from(rpi_length_acc)),
        )?;
        let keccak_output_cell = region.assign_advice(
            || "keccak(rpi)_output",
            self.rpi_rlc_acc,
            keccak_row,
            || keccak_rlc,
        )?;
        self.q_keccak.enable(region, keccak_row)?;

        // start over to accumulate big-endian bytes of keccak output
        rpi_rlc_acc = Value::known(F::zero());
        offset += 1;
        // the high 16 bytes of keccak output
        let mut cells = self.assign_field_in_pi(
            region,
            &mut offset,
            &keccak.to_fixed_bytes()[..16],
            &mut rpi_rlc_acc,
            &mut rpi_length_acc,
            false,
            false,
            challenges,
            true,
        )?;
        let keccak_hi_cell = cells[RPI_CELL_IDX].clone();

        // the low 16 bytes of keccak output
        cells = self.assign_field_in_pi(
            region,
            &mut offset,
            &keccak.to_fixed_bytes()[16..],
            &mut rpi_rlc_acc,
            &mut rpi_length_acc,
            false,
            false,
            challenges,
            true,
        )?;
        let keccak_lo_cell = cells[RPI_CELL_IDX].clone();

        region.constrain_equal(
            keccak_output_cell.cell(),
            cells[RPI_RLC_ACC_CELL_IDX].cell(),
        )?;

        Ok((keccak_hi_cell, keccak_lo_cell))
    }

    #[allow(clippy::too_many_arguments)]
    fn assign_field_in_pi(
        &self,
        region: &mut Region<'_, F>,
        offset: &mut usize,
        value_bytes: &[u8],
        rpi_rlc_acc: &mut Value<F>,
        rpi_length_acc: &mut u64,
        is_block: bool,
        is_padding: bool,
        challenges: &Challenges<Value<F>>,
        keccak_hi_lo: bool,
    ) -> Result<Vec<AssignedCell<F, F>>, Error> {
        let len = value_bytes.len();

        let mut value_bytes_acc = Value::known(F::zero());
        let (use_rlc, t) = if len * 8 > F::CAPACITY as usize {
            (F::one(), challenges.evm_word())
        } else {
            (F::zero(), Value::known(F::from(BYTE_POW_BASE)))
        };
        let r = if keccak_hi_lo {
            challenges.evm_word()
        } else {
            challenges.keccak_input()
        };
        let value = value_bytes
            .iter()
            .fold(Value::known(F::zero()), |acc, byte| {
                acc.zip(t)
                    .and_then(|(acc, t)| Value::known(acc * t + F::from(*byte as u64)))
            });

        let mut cells = vec![None, None];
        for (i, byte) in value_bytes.iter().enumerate() {
            let row_offset = *offset + i;

            let real_value = if is_padding {
                Value::known(F::zero())
            } else {
                value
            };
            *rpi_length_acc += if is_padding { 0 } else { 1 };
            // calculate acc
            value_bytes_acc = value_bytes_acc
                .zip(t)
                .and_then(|(acc, t)| Value::known(acc * t + F::from(*byte as u64)));

            if !is_padding {
                *rpi_rlc_acc = rpi_rlc_acc
                    .zip(r)
                    .and_then(|(acc, rand)| Value::known(acc * rand + F::from(*byte as u64)));
            }

            // set field-related selectors
            if i == 0 {
                self.q_field_start.enable(region, row_offset)?;
            }
            if i == len - 1 {
                self.q_field_end.enable(region, row_offset)?;
            } else {
                self.q_field_step.enable(region, row_offset)?;
            }

            region.assign_fixed(
                || "is_field_rlc",
                self.is_field_rlc,
                row_offset,
                || Value::known(use_rlc),
            )?;
            region.assign_advice(
                || "field byte",
                self.rpi_field_bytes,
                row_offset,
                || Value::known(F::from(*byte as u64)),
            )?;
            region.assign_advice(
                || "field byte acc",
                self.rpi_field_bytes_acc,
                row_offset,
                || value_bytes_acc,
            )?;
            let rpi_cell = region.assign_advice(
                || "field value",
                self.raw_public_inputs,
                row_offset,
                || value,
            )?;
            let rpi_rlc_cell = region.assign_advice(
                || "rpi_rlc_acc",
                self.rpi_rlc_acc,
                row_offset,
                || *rpi_rlc_acc,
            )?;
            region.assign_advice(
                || "is_rpi_padding",
                self.is_rpi_padding,
                row_offset,
                || Value::known(F::from(is_padding as u64)),
            )?;
            let real_rpi_cell =
                region.assign_advice(|| "real_rpi", self.real_rpi, row_offset, || real_value)?;
            region.assign_advice(
                || "rpi_length_acc",
                self.rpi_length_acc,
                row_offset,
                || Value::known(F::from(*rpi_length_acc)),
            )?;

            if i == len - 1 {
                cells[RPI_CELL_IDX] = if is_block {
                    Some(real_rpi_cell)
                } else {
                    Some(rpi_cell)
                };
                cells[RPI_RLC_ACC_CELL_IDX] = Some(rpi_rlc_cell);
            }
        }
        *offset += len;

        Ok(cells.into_iter().map(|cell| cell.unwrap()).collect())
    }
}

/// Public Inputs Circuit
#[derive(Clone, Default, Debug)]
pub struct PiCircuit<F: Field> {
    max_txs: usize,
    max_calldata: usize,
    max_inner_blocks: usize,
    /// PublicInputs data known by the verifier
    pub public_data: PublicData,

    _marker: PhantomData<F>,
}

impl<F: Field> PiCircuit<F> {
    /// Creates a new PiCircuit
    pub fn new(
        max_txs: usize,
        max_calldata: usize,
        max_inner_blocks: usize,
        block: &Block<F>,
    ) -> Self {
        let context = block
            .context
            .ctxs
            .iter()
            .next()
            .map(|(_k, v)| v.clone())
            .unwrap_or_default();
        let public_data = PublicData {
            chain_id: context.chain_id,
            transactions: block.txs.clone(),
            block_ctxs: block.context.clone(),
            prev_state_root: H256(block.mpt_updates.old_root().to_be_bytes()),
            withdraw_trie_root: H256::zero(),
        };
        Self {
            public_data,
            max_txs,
            max_calldata,
            max_inner_blocks,
            _marker: PhantomData,
        }
    }

    /// Return txs
    pub fn txs(&self) -> &[Transaction] {
        &self.public_data.transactions
    }
}

impl<F: Field> SubCircuit<F> for PiCircuit<F> {
    type Config = PiCircuitConfig<F>;

    fn new_from_block(block: &Block<F>) -> Self {
        PiCircuit::new(
            block.circuits_params.max_txs,
            block.circuits_params.max_calldata,
            block.circuits_params.max_inner_blocks,
            block,
        )
    }

    /// Return the minimum number of rows required to prove the block
    fn min_num_rows_block(block: &witness::Block<F>) -> (usize, usize) {
        let row_num = |inner_block_num, tx_num| -> usize {
            BLOCK_HEADER_BYTES_NUM * inner_block_num + KECCAK_DIGEST_SIZE * tx_num + 33
        };
        (
            row_num(block.context.ctxs.len(), block.txs.len()),
            row_num(
                block.circuits_params.max_inner_blocks,
                block.circuits_params.max_txs,
            ),
        )
    }

    /// Compute the public inputs for this circuit.
    fn instance(&self) -> Vec<Vec<F>> {
        let keccak_rpi = self.public_data.get_pi(self.max_txs);
        let keccak_hi = keccak_rpi
            .to_fixed_bytes()
            .iter()
            .take(16)
            .fold(F::zero(), |acc, byte| {
                acc * F::from(BYTE_POW_BASE) + F::from(*byte as u64)
            });

        let keccak_lo = keccak_rpi
            .to_fixed_bytes()
            .iter()
            .skip(16)
            .fold(F::zero(), |acc, byte| {
                acc * F::from(BYTE_POW_BASE) + F::from(*byte as u64)
            });

        let public_inputs = vec![keccak_hi, keccak_lo];
        vec![public_inputs]
    }

    /// Make the assignments to the PiCircuit
    fn synthesize_sub(
        &self,
        config: &Self::Config,
        challenges: &Challenges<Value<F>>,
        layouter: &mut impl Layouter<F>,
    ) -> Result<(), Error> {
        let pi_cells = layouter.assign_region(
            || "pi region",
            |mut region| {
                // Annotate columns

                config.tx_table.annotate_columns_in_region(&mut region);
                // assign
                let (keccak_hi_cell, keccak_lo_cell) =
                    config.assign(&mut region, &self.public_data, challenges)?;
                config.block_table.annotate_columns_in_region(&mut region);

                Ok(vec![keccak_hi_cell, keccak_lo_cell])
            },
        )?;
        // TODO: add copy constraints between block_table.index and
        //       block_table.value (tag = 'Number') for tags except
        //       history_hashes

        // Constrain raw_public_input cells to public inputs
        for (i, pi_cell) in pi_cells.iter().enumerate() {
            layouter.constrain_instance(pi_cell.cell(), config.pi, i)?;
        }

        Ok(())
    }
}

// We define the PiTestCircuit as a wrapper over PiCircuit extended to take the
// generic const parameters MAX_TXS and MAX_CALLDATA.  This is necessary because
// the trait Circuit requires an implementation of `configure` that doesn't take
// any circuit parameters, and the PiCircuit defines gates that use rotations
// that depend on MAX_TXS and MAX_CALLDATA, so these two values are required
// during the configuration.
/// Test Circuit for PiCircuit
#[cfg(any(feature = "test", test, feature = "test-circuits"))]
#[derive(Default, Clone)]
pub struct PiTestCircuit<
    F: Field,
    const MAX_TXS: usize,
    const MAX_CALLDATA: usize,
    const MAX_INNER_BLOCKS: usize,
>(pub PiCircuit<F>);

#[cfg(any(feature = "test", test, feature = "test-circuits"))]
<<<<<<< HEAD
impl<F: Field, const MAX_TXS: usize, const MAX_CALLDATA: usize, const MAX_INNER_BLOCKS: usize>
    PiTestCircuit<F, MAX_TXS, MAX_CALLDATA, MAX_INNER_BLOCKS>
=======
impl<F: Field, const MAX_TXS: usize, const MAX_CALLDATA: usize> SubCircuit<F>
    for PiTestCircuit<F, MAX_TXS, MAX_CALLDATA>
>>>>>>> 8bbb22df
{
    type Config = PiCircuitConfig<F>;

    fn new_from_block(block: &witness::Block<F>) -> Self {
        assert_eq!(block.circuits_params.max_txs, MAX_TXS);
        assert_eq!(block.circuits_params.max_calldata, MAX_CALLDATA);

        Self(PiCircuit::new_from_block(block))
    }

    fn min_num_rows_block(block: &witness::Block<F>) -> (usize, usize) {
        assert_eq!(block.circuits_params.max_txs, MAX_TXS);
        assert_eq!(block.circuits_params.max_calldata, MAX_CALLDATA);

        PiCircuit::min_num_rows_block(block)
    }

    /// Compute the public inputs for this circuit.
    fn instance(&self) -> Vec<Vec<F>> {
        self.0.instance()
    }

    fn synthesize_sub(
        &self,
        _config: &Self::Config,
        _challenges: &Challenges<Value<F>>,
        _layouter: &mut impl Layouter<F>,
    ) -> Result<(), Error> {
        panic!("use PiCircuit for embedding instead");
    }
}

#[cfg(any(feature = "test", test, feature = "test-circuits"))]
impl<F: Field, const MAX_TXS: usize, const MAX_CALLDATA: usize, const MAX_INNER_BLOCKS: usize>
    Circuit<F> for PiTestCircuit<F, MAX_TXS, MAX_CALLDATA, MAX_INNER_BLOCKS>
{
    type Config = (PiCircuitConfig<F>, Challenges);
    type FloorPlanner = SimpleFloorPlanner;

    fn without_witnesses(&self) -> Self {
        Self::default()
    }

    fn configure(meta: &mut ConstraintSystem<F>) -> Self::Config {
        let block_table = BlockTable::construct(meta);
        let tx_table = TxTable::construct(meta);
        let keccak_table = KeccakTable::construct(meta);
        let challenges = Challenges::construct(meta);
        let challenge_exprs = challenges.exprs(meta);
        (
            PiCircuitConfig::new(
                meta,
                PiCircuitConfigArgs {
                    max_txs: MAX_TXS,
                    max_calldata: MAX_CALLDATA,
                    max_inner_blocks: MAX_INNER_BLOCKS,
                    block_table,
                    keccak_table,
                    tx_table,
                    challenges: challenge_exprs,
                },
            ),
            challenges,
        )
    }

    fn synthesize(
        &self,
        (config, challenges): Self::Config,
        mut layouter: impl Layouter<F>,
    ) -> Result<(), Error> {
        let challenges = challenges.values(&layouter);

        // assign block table
        config.block_table.load(
            &mut layouter,
            &self.0.public_data.block_ctxs,
            &self.0.public_data.transactions,
            self.0.max_inner_blocks,
            &challenges,
        )?;
        // assign tx table
        config.tx_table.load(
            &mut layouter,
            &self.0.public_data.transactions,
            self.0.max_txs,
            self.0.max_calldata,
            self.0.public_data.chain_id.as_u64(),
            &challenges,
        )?;
        // assign keccak table
        let rpi_bytes = self.0.public_data.raw_public_input_bytes(self.0.max_txs);
        config
            .keccak_table
            .dev_load(&mut layouter, vec![&rpi_bytes], &challenges)?;

        self.0.synthesize_sub(&config, &challenges, &mut layouter)?;

        Ok(())
    }
}

#[cfg(test)]
mod pi_circuit_test {
    use super::*;
    use crate::witness::block_convert;
    use bus_mapping::mock::BlockData;
    use eth_types::bytecode;
    use eth_types::geth_types::GethData;
    use halo2_proofs::{
        dev::{MockProver, VerifyFailure},
        halo2curves::bn256::Fr,
    };
    use mock::TestContext;
    //use mock::MOCK_CHAIN_ID;
    //use mock::CORRECT_MOCK_TXS;
    use pretty_assertions::assert_eq;
    //use rand_chacha::ChaCha20Rng;
    //use rand::SeedableRng;

    fn run<
        F: Field,
        const MAX_TXS: usize,
        const MAX_CALLDATA: usize,
        const MAX_INNER_BLOCKS: usize,
    >(
        k: u32,
        block: Block<F>,
    ) -> Result<(), Vec<VerifyFailure>> {
        let circuit = PiTestCircuit::<F, MAX_TXS, MAX_CALLDATA, MAX_INNER_BLOCKS>(PiCircuit::new(
            MAX_TXS,
            MAX_CALLDATA,
            MAX_INNER_BLOCKS,
            &block,
        ));
        let public_inputs = circuit.0.instance();

        let prover = match MockProver::run(k, &circuit, public_inputs) {
            Ok(prover) => prover,
            Err(e) => panic!("{:#?}", e),
        };
        prover.verify()
    }

    // #[test]
    // fn test_default_pi() {
    //     const MAX_TXS: usize = 2;
    //     const MAX_CALLDATA: usize = 8;
    //     let public_data = PublicData::default();
    //
    //     let k = 16;
    //     assert_eq!(run::<Fr, MAX_TXS, MAX_CALLDATA>(k, public_data), Ok(()));
    // }

    #[test]
    fn test_simple_pi() {
        const MAX_TXS: usize = 4;
        const MAX_CALLDATA: usize = 20;
        const MAX_INNER_BLOCKS: usize = 4;

        let test_ctx = TestContext::<2, 1>::simple_ctx_with_bytecode(bytecode! {
            STOP
        })
        .unwrap();
        let block: GethData = test_ctx.into();
        let mut builder = BlockData::new_from_geth_data(block.clone()).new_circuit_input_builder();
        builder
            .handle_block(&block.eth_block, &block.geth_traces)
            .unwrap();
        let block = block_convert(&builder.block, &builder.code_db).unwrap();

        let k = 16;
        assert_eq!(
            run::<Fr, MAX_TXS, MAX_CALLDATA, MAX_INNER_BLOCKS>(k, block),
            Ok(())
        );
    }

    /*
    fn run_size_check<F: Field, const MAX_TXS: usize, const MAX_CALLDATA: usize>(
        public_data: [PublicData; 2],
    ) {
        let mut rng = ChaCha20Rng::seed_from_u64(2);
        let randomness = F::random(&mut rng);
        let rand_rpi = F::random(&mut rng);

        let circuit = PiTestCircuit::<F, MAX_TXS, MAX_CALLDATA>(PiCircuit::new(
            MAX_TXS,
            MAX_CALLDATA,
            randomness,
            rand_rpi,
            public_data[0].clone(),
        ));
        let public_inputs = circuit.0.instance();
        let prover1 = MockProver::run(20, &circuit, public_inputs).unwrap();

        let circuit2 = PiTestCircuit::<F, MAX_TXS, MAX_CALLDATA>(PiCircuit::new(
            MAX_TXS,
            MAX_CALLDATA,
            randomness,
            rand_rpi,
            public_data[1].clone(),
        ));
        let public_inputs = circuit2.0.instance();
        let prover2 = MockProver::run(20, &circuit, public_inputs).unwrap();

        assert_eq!(prover1.fixed(), prover2.fixed());
        assert_eq!(prover1.permutation(), prover2.permutation());
    }

    #[test]
    fn variadic_size_check() {
        const MAX_TXS: usize = 8;
        const MAX_CALLDATA: usize = 200;

        let mut pub_dat_1 = PublicData {
            chain_id: *MOCK_CHAIN_ID,
            ..Default::default()
        };

        let n_tx = 2;
        for i in 0..n_tx {
            pub_dat_1
                .transactions
                .push(CORRECT_MOCK_TXS[i].clone().into());
        }

        let mut pub_dat_2 = PublicData {
            chain_id: *MOCK_CHAIN_ID,
            ..Default::default()
        };

        let n_tx = 4;
        for i in 0..n_tx {
            pub_dat_2
                .transactions
                .push(CORRECT_MOCK_TXS[i].clone().into());
        }

        run_size_check::<Fr, MAX_TXS, MAX_CALLDATA>([pub_dat_1, pub_dat_2]);
    }
    */
}<|MERGE_RESOLUTION|>--- conflicted
+++ resolved
@@ -1090,13 +1090,8 @@
 >(pub PiCircuit<F>);
 
 #[cfg(any(feature = "test", test, feature = "test-circuits"))]
-<<<<<<< HEAD
 impl<F: Field, const MAX_TXS: usize, const MAX_CALLDATA: usize, const MAX_INNER_BLOCKS: usize>
     PiTestCircuit<F, MAX_TXS, MAX_CALLDATA, MAX_INNER_BLOCKS>
-=======
-impl<F: Field, const MAX_TXS: usize, const MAX_CALLDATA: usize> SubCircuit<F>
-    for PiTestCircuit<F, MAX_TXS, MAX_CALLDATA>
->>>>>>> 8bbb22df
 {
     type Config = PiCircuitConfig<F>;
 
