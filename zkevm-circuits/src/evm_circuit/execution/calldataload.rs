use bus_mapping::evm::OpcodeId;
use eth_types::Field;
use halo2_proofs::{
    circuit::Value,
    plonk::{Error, Expression},
};

use crate::{
    evm_circuit::{
        param::{N_BYTES_MEMORY_ADDRESS, N_BYTES_U64, N_BYTES_WORD},
        step::ExecutionState,
        util::{
<<<<<<< HEAD
            and,
            common_gadget::{SameContextGadget, WordByteCapGadget},
            constraint_builder::{ConstraintBuilder, StepStateTransition, Transition::Delta},
=======
            common_gadget::SameContextGadget,
            constraint_builder::{
                ConstrainBuilderCommon, EVMConstraintBuilder, StepStateTransition,
                Transition::Delta,
            },
            from_bytes,
>>>>>>> 3902437a
            memory_gadget::BufferReaderGadget,
            not, select, CachedRegion, Cell,
        },
        witness::{Block, Call, ExecStep, Transaction},
    },
    table::{CallContextFieldTag, TxContextFieldTag},
    util::Expr,
};

use super::ExecutionGadget;

// The offset in the RW indices that mark the start of memory lookups.
const OFFSET_RW_MEMORY_INDICES: usize = 4usize;

#[derive(Clone, Debug)]
pub(crate) struct CallDataLoadGadget<F> {
    /// Gadget to constrain the same context.
    same_context: SameContextGadget<F>,
    /// Source of data, this is transaction ID for a root call and caller ID for
    /// an internal call.
    src_id: Cell<F>,
    /// The size of the call's data (tx input for a root call or calldata length
    /// of an internal call).
    call_data_length: Cell<F>,
    /// The offset from where call data begins. This is 0 for a root call since
    /// tx data starts at the first byte, but can be non-zero offset for an
    /// internal call.
    call_data_offset: Cell<F>,
    /// The bytes offset in calldata, from which we load a 32-bytes word. It
    /// is valid if within range of Uint64 and less than call_data_length.
    data_offset: WordByteCapGadget<F, N_BYTES_U64>,
    /// Gadget to read from tx calldata, which we validate against the word
    /// pushed to stack.
    buffer_reader: BufferReaderGadget<F, N_BYTES_WORD, N_BYTES_MEMORY_ADDRESS>,
}

impl<F: Field> ExecutionGadget<F> for CallDataLoadGadget<F> {
    const EXECUTION_STATE: ExecutionState = ExecutionState::CALLDATALOAD;

    const NAME: &'static str = "CALLDATALOAD";

    fn configure(cb: &mut EVMConstraintBuilder<F>) -> Self {
        let opcode = cb.query_cell();

        let src_id = cb.query_cell();
        let call_data_length = cb.query_cell();
        let call_data_offset = cb.query_cell();

        let data_offset = WordByteCapGadget::construct(cb, call_data_length.expr());
        cb.stack_pop(data_offset.original_word());

        cb.condition(
            and::expr([data_offset.within_range(), cb.curr.state.is_root.expr()]),
            |cb| {
                cb.call_context_lookup(
                    false.expr(),
                    None,
                    CallContextFieldTag::TxId,
                    src_id.expr(),
                );
                cb.call_context_lookup(
                    false.expr(),
                    None,
                    CallContextFieldTag::CallDataLength,
                    call_data_length.expr(),
                );
                cb.require_equal(
                    "if is_root then call_data_offset == 0",
                    call_data_offset.expr(),
                    0.expr(),
                );
            },
        );

        cb.condition(
            and::expr([
                data_offset.within_range(),
                not::expr(cb.curr.state.is_root.expr()),
            ]),
            |cb| {
                cb.call_context_lookup(
                    false.expr(),
                    None,
                    CallContextFieldTag::CallerId,
                    src_id.expr(),
                );
                cb.call_context_lookup(
                    false.expr(),
                    None,
                    CallContextFieldTag::CallDataLength,
                    call_data_length.expr(),
                );
                cb.call_context_lookup(
                    false.expr(),
                    None,
                    CallContextFieldTag::CallDataOffset,
                    call_data_offset.expr(),
                );
            },
        );

        // Set source start to the minimun value of data offset and call data length.
        let src_addr = call_data_offset.expr()
            + select::expr(
                data_offset.lt_cap(),
                data_offset.valid_value(),
                call_data_length.expr(),
            );

        let src_addr_end = call_data_offset.expr() + call_data_length.expr();

        let buffer_reader = BufferReaderGadget::construct(cb, src_addr.expr(), src_addr_end);

        let mut calldata_word: Vec<_> = (0..N_BYTES_WORD)
            .map(|idx| {
                // For a root call, the call data comes from tx's data field.
                cb.condition(
                    and::expr([
                        data_offset.within_range(),
                        buffer_reader.read_flag(idx),
                        cb.curr.state.is_root.expr(),
                    ]),
                    |cb| {
                        cb.tx_context_lookup(
                            src_id.expr(),
                            TxContextFieldTag::CallData,
                            Some(src_addr.expr() + idx.expr()),
                            buffer_reader.byte(idx),
                        );
                    },
                );
                // For an internal call, the call data comes from memory.
                cb.condition(
                    and::expr([
                        data_offset.within_range(),
                        buffer_reader.read_flag(idx),
                        not::expr(cb.curr.state.is_root.expr()),
                    ]),
                    |cb| {
                        cb.memory_lookup(
                            0.expr(),
                            src_addr.expr() + idx.expr(),
                            buffer_reader.byte(idx),
                            Some(src_id.expr()),
                        );
                    },
                );
                buffer_reader.byte(idx)
            })
            .collect();

        // Since the stack items are in little endian form, we reverse the bytes
        // here.
        calldata_word.reverse();

        // Add a lookup constraint for the 32-bytes that should have been pushed
        // to the stack.
        let calldata_word: [Expression<F>; N_BYTES_WORD] = calldata_word.try_into().unwrap();
        let calldata_word = cb.word_rlc(calldata_word);
        cb.require_zero(
            "Stack push result must be 0 if stack pop offset is Uint64 overflow",
            data_offset.overflow() * calldata_word.expr(),
        );

        cb.stack_push(calldata_word);

        let step_state_transition = StepStateTransition {
            rw_counter: Delta(cb.rw_counter_offset()),
            program_counter: Delta(1.expr()),
            stack_pointer: Delta(0.expr()),
            gas_left: Delta(-OpcodeId::CALLDATALOAD.constant_gas_cost().expr()),
            ..Default::default()
        };

        let same_context = SameContextGadget::construct(cb, opcode, step_state_transition);

        Self {
            same_context,
            src_id,
            call_data_length,
            call_data_offset,
            data_offset,
            buffer_reader,
        }
    }

    fn assign_exec_step(
        &self,
        region: &mut CachedRegion<'_, '_, F>,
        offset: usize,
        block: &Block<F>,
        tx: &Transaction,
        call: &Call,
        step: &ExecStep,
    ) -> Result<(), Error> {
        self.same_context.assign_exec_step(region, offset, step)?;

        // Assign to the buffer reader gadget.
        let (src_id, call_data_offset, call_data_length) = if call.is_root {
            (tx.id, 0, tx.call_data_length as u64)
        } else {
            (call.caller_id, call.call_data_offset, call.call_data_length)
        };
        self.src_id
            .assign(region, offset, Value::known(F::from(src_id as u64)))?;
        self.call_data_length
            .assign(region, offset, Value::known(F::from(call_data_length)))?;
        self.call_data_offset
            .assign(region, offset, Value::known(F::from(call_data_offset)))?;

        let data_offset = block.rws[step.rw_indices[0]].stack_value();
        let offset_within_range =
            self.data_offset
                .assign(region, offset, data_offset, F::from(call_data_length))?;

        let data_offset = if offset_within_range {
            data_offset.as_u64()
        } else {
            call_data_length
        };
        let src_addr_end = call_data_offset.checked_add(call_data_length).unwrap();
        let src_addr = call_data_offset
            .checked_add(data_offset)
            .unwrap_or(src_addr_end)
            .min(src_addr_end);

        let mut calldata_bytes = vec![0u8; N_BYTES_WORD];
        if offset_within_range {
            for (i, byte) in calldata_bytes.iter_mut().enumerate() {
                if call.is_root {
                    // Fetch from tx call data.
                    if src_addr.checked_add(i as u64).unwrap() < tx.call_data_length as u64 {
                        *byte = tx.call_data[src_addr as usize + i];
                    }
                } else {
                    // Fetch from memory.
                    if src_addr.checked_add(i as u64).unwrap()
                        < call.call_data_offset + call.call_data_length
                    {
                        *byte =
                            block.rws[step.rw_indices[OFFSET_RW_MEMORY_INDICES + i]].memory_value();
                    }
                }
            }
        }

        self.buffer_reader.assign(
            region,
            offset,
            src_addr,
            src_addr_end,
            &calldata_bytes,
            &[true; N_BYTES_WORD],
        )?;

        Ok(())
    }
}

#[cfg(test)]
mod test {
    use crate::{evm_circuit::test::rand_bytes, test_util::CircuitTestBuilder};
    use eth_types::{bytecode, Word};
    use mock::{generate_mock_call_bytecode, MockCallBytecodeParams, TestContext};

    fn test_bytecode(offset: Word) -> eth_types::Bytecode {
        bytecode! {
            PUSH32(offset)
            CALLDATALOAD
            STOP
        }
    }

    fn test_root_ok(offset: Word) {
        let bytecode = test_bytecode(offset);

        CircuitTestBuilder::new_from_test_ctx(
            TestContext::<2, 1>::simple_ctx_with_bytecode(bytecode).unwrap(),
        )
        .run();
    }

    fn test_internal_ok(call_data_length: usize, call_data_offset: usize, offset: Word) {
        let (addr_a, addr_b) = (mock::MOCK_ACCOUNTS[0], mock::MOCK_ACCOUNTS[1]);

        // code B gets called by code A, so the call is an internal call.
        let code_b = test_bytecode(offset);
        let code_a = generate_mock_call_bytecode(MockCallBytecodeParams {
            address: addr_b,
            pushdata: rand_bytes(32),
            call_data_length,
            call_data_offset,
            ..MockCallBytecodeParams::default()
        });

        let ctx = TestContext::<3, 1>::new(
            None,
            |accs| {
                accs[0].address(addr_b).code(code_b);
                accs[1].address(addr_a).code(code_a);
                accs[2]
                    .address(mock::MOCK_ACCOUNTS[2])
                    .balance(Word::from(1u64 << 30));
            },
            |mut txs, accs| {
                txs[0].to(accs[1].address).from(accs[2].address);
            },
            |block, _tx| block,
        )
        .unwrap();

        CircuitTestBuilder::new_from_test_ctx(ctx).run();
    }

    #[test]
    fn calldataload_gadget_root() {
        test_root_ok(0x00.into());
        test_root_ok(0x08.into());
        test_root_ok(0x10.into());
        test_root_ok(0x2010.into());
    }

    #[test]
    fn calldataload_gadget_internal() {
        test_internal_ok(0x20, 0x00, 0x00.into());
        test_internal_ok(0x20, 0x10, 0x10.into());
        test_internal_ok(0x40, 0x20, 0x08.into());
        test_internal_ok(0x1010, 0xff, 0x10.into());
    }

    #[test]
    fn calldataload_gadget_offset_overflow() {
        test_root_ok(Word::MAX);
        test_internal_ok(0x1010, 0xff, Word::MAX);
    }
}<|MERGE_RESOLUTION|>--- conflicted
+++ resolved
@@ -10,18 +10,12 @@
         param::{N_BYTES_MEMORY_ADDRESS, N_BYTES_U64, N_BYTES_WORD},
         step::ExecutionState,
         util::{
-<<<<<<< HEAD
             and,
             common_gadget::{SameContextGadget, WordByteCapGadget},
-            constraint_builder::{ConstraintBuilder, StepStateTransition, Transition::Delta},
-=======
-            common_gadget::SameContextGadget,
             constraint_builder::{
                 ConstrainBuilderCommon, EVMConstraintBuilder, StepStateTransition,
                 Transition::Delta,
             },
-            from_bytes,
->>>>>>> 3902437a
             memory_gadget::BufferReaderGadget,
             not, select, CachedRegion, Cell,
         },
