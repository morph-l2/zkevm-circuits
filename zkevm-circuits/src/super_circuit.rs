--- conflicted
+++ resolved
@@ -521,14 +521,10 @@
             let mpt = MptCircuit::<Fr>::min_num_rows_block(block);
             push("mpt", mpt);
         }
-<<<<<<< HEAD
+
         let blob = BlobCircuit::min_num_rows_block(block);
         push("blob", blob);
 
-=======
-        let blob = BlobCircuit::<Fr>::min_num_rows_block(block);
-        push("blob", blob);
->>>>>>> 91e33a6d
         let row_usage_details = rows
             .into_iter()
             .map(|(name, (row_num_real, row_num_total))| SubcircuitRowUsage {
@@ -717,11 +713,7 @@
 
         log::debug!("assigning blob_circuit");
         self.blob_circuit
-<<<<<<< HEAD
             .synthesize_sub(&config.blob_circuit, challenges, layouter)?;
-=======
-            .synthesize_sub(&config.blob_circuit, &challenges, layouter)?;
->>>>>>> 91e33a6d
 
         log::debug!("super circuit synthesize_sub done");
         Ok(())
