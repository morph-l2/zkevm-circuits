//! This module implements related functions that aggregates public inputs of many chunks into a
//! single one.

use std::vec;

use bls12_381::Scalar as Fp;
use eth_types::{Field, ToLittleEndian, H256, U256};
use ethers_core::utils::keccak256;
use halo2_proofs::halo2curves::bn256::Fr;
use snark_verifier::loader::halo2::halo2_ecc::halo2_base::utils::{decompose_biguint, fe_to_biguint};

use crate::constants::MAX_AGG_SNARKS;

use super::chunk::ChunkHash;

#[derive(Default, Debug, Clone)]
/// A batch is a set of MAX_AGG_SNARKS num of continuous chunks
/// - the first k chunks are from real traces
/// - the last (#MAX_AGG_SNARKS-k) chunks are from empty traces
/// A BatchHash consists of 2 hashes.
/// - batch_pi_hash   := keccak(chain_id || chunk_0.prev_state_root || chunk_k-1.post_state_root ||
///   chunk_k-1.withdraw_root || batch_data_hash)
/// - batch_data_hash := keccak(chunk_0.data_hash || ... || chunk_k-1.data_hash)
pub struct BatchHash {
    pub(crate) chain_id: u64,
    // chunks with padding.
    // - the first [0..number_of_valid_chunks) are real ones
    // - the last [number_of_valid_chunks, MAX_AGG_SNARKS) are padding
    pub(crate) chunks_with_padding: [ChunkHash; MAX_AGG_SNARKS],
    pub(crate) data_hash: H256,
    pub(crate) public_input_hash: H256,
    pub(crate) number_of_valid_chunks: usize,
    pub(crate) challenge_point:U256,
    pub(crate) result:U256,

}

impl BatchHash {
    /// Build Batch hash from an ordered list of #MAX_AGG_SNARKS of chunks.
    #[allow(dead_code)]
    pub fn construct(chunks_with_padding: &[ChunkHash]) -> Self {
        assert_eq!(
            chunks_with_padding.len(),
            MAX_AGG_SNARKS,
            "input chunk slice does not match MAX_AGG_SNARKS"
        );

        let number_of_valid_chunks = match chunks_with_padding
            .iter()
            .enumerate()
            .find(|(_index, chunk)| chunk.is_padding)
        {
            Some((index, _)) => index,
            None => MAX_AGG_SNARKS,
        };

        assert_ne!(
            number_of_valid_chunks, 0,
            "input chunk slice does not contain real chunks"
        );
        log::trace!("build a Batch with {number_of_valid_chunks} real chunks");

        log::trace!("chunks with padding");
        for (i, chunk) in chunks_with_padding.iter().enumerate() {
            log::trace!("{}-th chunk: {:?}", i, chunk);
        }

        // ========================
        // sanity checks
        // ========================
        // todo: return errors instead
        for i in 0..MAX_AGG_SNARKS - 1 {
            assert_eq!(
                chunks_with_padding[i].chain_id,
                chunks_with_padding[i + 1].chain_id,
            );
            if chunks_with_padding[i + 1].is_padding {
                assert_eq!(
                    chunks_with_padding[i + 1].data_hash,
                    chunks_with_padding[i].data_hash
                );
                assert_eq!(
                    chunks_with_padding[i + 1].prev_state_root,
                    chunks_with_padding[i].prev_state_root
                );
                assert_eq!(
                    chunks_with_padding[i + 1].post_state_root,
                    chunks_with_padding[i].post_state_root
                );
                assert_eq!(
                    chunks_with_padding[i + 1].withdraw_root,
                    chunks_with_padding[i].withdraw_root
                );
            } else {
                assert_eq!(
                    chunks_with_padding[i].post_state_root,
                    chunks_with_padding[i + 1].prev_state_root,
                );
                assert_eq!(
                    chunks_with_padding[i].challenge_point,
                    chunks_with_padding[i + 1].challenge_point,
                )
            }
        }

        // batch's data hash is build as
        //  keccak( chunk[0].data_hash || ... || chunk[k-1].data_hash)
        let preimage = chunks_with_padding
            .iter()
            .take(number_of_valid_chunks)
            .flat_map(|chunk_hash| chunk_hash.data_hash.0.iter())
            .cloned()
            .collect::<Vec<_>>();
        let data_hash = keccak256(preimage);

        // public input hash is build as
        //  keccak(
        //      chain_id ||
        //      chunk[0].prev_state_root ||
        //      chunk[k-1].post_state_root ||
        //      chunk[k-1].withdraw_root ||
        //      batch_data_hash || 
        //      challenge_point || 
        //      result)

        
        // add challenge_point and result to batch_hash
        let challenge_point = chunks_with_padding[0].challenge_point;
<<<<<<< HEAD
        let mut result   = Fp::zero();
        for i in 0..number_of_valid_chunks {
            result = result + Fp::from_bytes(&chunks_with_padding[i].partial_result.to_le_bytes()).unwrap();
=======
        let mut result   = Fp::from_bytes(&chunks_with_padding[0].partial_result.to_le_bytes()).unwrap();
        for i in 1..number_of_valid_chunks {
            result = result+Fp::from_bytes(&chunks_with_padding[i].partial_result.to_le_bytes()).unwrap();
>>>>>>> 7f3cbd8e
        }
        log::debug!(
            "y_from_poly_eval_partial_sum: {:?}",
            U256::from_little_endian(&result.to_bytes())
        );
        log::debug!(
            "last_withdraw_root: {:?}",
            chunks_with_padding[MAX_AGG_SNARKS - 1].withdraw_root
        );

        
        let (cp_preimage, re_preimage) = Self::decompose_cp_result(challenge_point, U256::from_little_endian(&result.to_bytes()));

        let preimage = [
            chunks_with_padding[0].chain_id.to_be_bytes().as_ref(),
            chunks_with_padding[0].prev_state_root.as_bytes(),
            chunks_with_padding[MAX_AGG_SNARKS - 1]
                .post_state_root
                .as_bytes(),
            chunks_with_padding[MAX_AGG_SNARKS - 1]
                .withdraw_root
                .as_bytes(),
            data_hash.as_slice(),
            cp_preimage[0].as_slice(),
            cp_preimage[1].as_slice(),
            cp_preimage[2].as_slice(),
            re_preimage[0].as_slice(),
            re_preimage[1].as_slice(),
            re_preimage[2].as_slice(),
        ]
        .concat();

        let public_input_hash = keccak256(preimage);

        Self {
            chain_id: chunks_with_padding[0].chain_id,
            chunks_with_padding: chunks_with_padding.try_into().unwrap(), // safe unwrap
            data_hash: data_hash.into(),
            public_input_hash: public_input_hash.into(),
            number_of_valid_chunks,
            challenge_point,
            result: U256::from_little_endian(&result.to_bytes()),
        }
    }

    /// Extract all the hash inputs that will ever be used.
    /// There are MAX_AGG_SNARKS + 2 hashes.
    ///
    /// orders:
    /// - batch_public_input_hash
    /// - chunk\[i\].piHash for i in \[0, MAX_AGG_SNARKS)
    /// - batch_data_hash_preimage
    pub(crate) fn extract_hash_preimages(&self) -> Vec<Vec<u8>> {
        let mut res = vec![];

        // batchPiHash =
        //  keccak(
        //      chain_id ||
        //      chunk[0].prev_state_root ||
        //      chunk[k-1].post_state_root ||
        //      chunk[k-1].withdraw_root ||
        //      batch_data_hash || 
        //      challenge_point || 
        //      result)

        let (challenge_point_preimage, result_preimage) = Self::decompose_cp_result(self.challenge_point, self.result);


        let batch_public_input_hash_preimage = [
            self.chain_id.to_be_bytes().as_ref(),
            self.chunks_with_padding[0].prev_state_root.as_bytes(),
            self.chunks_with_padding[MAX_AGG_SNARKS - 1]
                .post_state_root
                .as_bytes(),
            self.chunks_with_padding[MAX_AGG_SNARKS - 1]
                .withdraw_root
                .as_bytes(),
            self.data_hash.as_bytes(),
            challenge_point_preimage[0].as_slice(),
            challenge_point_preimage[1].as_slice(),
            challenge_point_preimage[2].as_slice(),
            result_preimage[0].as_slice(),
            result_preimage[1].as_slice(),
            result_preimage[2].as_slice(),
        ]
        .concat();
        res.push(batch_public_input_hash_preimage);

        // compute piHash for each chunk for i in [0..MAX_AGG_SNARKS)
        // chunk[i].piHash =
        // keccak(
        //        chain id ||
        //        chunk[i].prevStateRoot || chunk[i].postStateRoot || chunk[i].withdrawRoot ||
        //        chunk[i].datahash || x || y)
        for chunk in self.chunks_with_padding.iter() {
            let (challenge_point_preimage, partial_result_preimage) = Self::decompose_cp_result(chunk.challenge_point, chunk.partial_result);
            let chunk_public_input_hash_preimage = [
                self.chain_id.to_be_bytes().as_ref(),
                chunk.prev_state_root.as_bytes(),
                chunk.post_state_root.as_bytes(),
                chunk.withdraw_root.as_bytes(),
                chunk.data_hash.as_bytes(),
                challenge_point_preimage[0].as_slice(),
                challenge_point_preimage[1].as_slice(),
                challenge_point_preimage[2].as_slice(),
                partial_result_preimage[0].as_slice(),
                partial_result_preimage[1].as_slice(),
                partial_result_preimage[2].as_slice(),
            ]
            .concat();
            res.push(chunk_public_input_hash_preimage)
        }

        // batchDataHash = keccak(chunk[0].dataHash || ... || chunk[k-1].dataHash)
        let batch_data_hash_preimage = self
            .chunks_with_padding
            .iter()
            .take(self.number_of_valid_chunks)
            .flat_map(|x| x.data_hash.as_bytes().iter())
            .cloned()
            .collect();
        res.push(batch_data_hash_preimage);

        res
    }

    /// Compute the public inputs for this circuit, excluding the accumulator.
    /// Content: the public_input_hash
    pub(crate) fn instances_exclude_acc<F: Field>(&self) -> Vec<Vec<F>> {
        vec![self
            .public_input_hash
            .as_bytes()
            .iter()
            .map(|&x| F::from(x as u64))
            .collect()]
    }
    //decompose cp and result to Fr be bytes
    pub(crate) fn decompose_cp_result(challenge_point: U256, result: U256) -> (Vec<[u8; 32]>,Vec<[u8; 32]>) {
        let cp_fe = Fp::from_bytes(&challenge_point.to_le_bytes()).unwrap();
        let cp = decompose_biguint::<Fr>(&fe_to_biguint(&cp_fe), 3, 88);
        let cp_preimage = cp.iter().map(|x| {let mut be_bytes = x.to_bytes(); be_bytes.reverse(); be_bytes}).collect::<Vec<_>>();
        let pr_fe = Fp::from_bytes(&result.to_le_bytes()).unwrap();
        let re = decompose_biguint::<Fr>(&fe_to_biguint(&pr_fe), 3, 88);
        let re_preimage = re.iter().map(|x| {let mut be_bytes = x.to_bytes(); be_bytes.reverse(); be_bytes}).collect::<Vec<_>>();

        (cp_preimage, re_preimage)
    }

}<|MERGE_RESOLUTION|>--- conflicted
+++ resolved
@@ -126,15 +126,9 @@
         
         // add challenge_point and result to batch_hash
         let challenge_point = chunks_with_padding[0].challenge_point;
-<<<<<<< HEAD
-        let mut result   = Fp::zero();
-        for i in 0..number_of_valid_chunks {
-            result = result + Fp::from_bytes(&chunks_with_padding[i].partial_result.to_le_bytes()).unwrap();
-=======
         let mut result   = Fp::from_bytes(&chunks_with_padding[0].partial_result.to_le_bytes()).unwrap();
         for i in 1..number_of_valid_chunks {
             result = result+Fp::from_bytes(&chunks_with_padding[i].partial_result.to_le_bytes()).unwrap();
->>>>>>> 7f3cbd8e
         }
         log::debug!(
             "y_from_poly_eval_partial_sum: {:?}",
